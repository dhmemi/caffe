#include <vector>

#include "caffe/layer.hpp"
#include "caffe/util/math_functions.hpp"
#include "caffe/vision_layers.hpp"

#ifdef USE_GREENTEA
#include "caffe/greentea/greentea.hpp"
#include "caffe/greentea/greentea_math_functions.hpp"
#endif

namespace caffe {

#ifdef USE_CUDA
template<typename Dtype>
__global__ void Concat(const int nthreads, const Dtype* in_data,
                       const bool forward, const int num_concats,
                       const int concat_size, const int top_concat_axis,
                       const int bottom_concat_axis,
                       const int offset_concat_axis, Dtype* out_data) {
  CUDA_KERNEL_LOOP(index, nthreads) {
    const int total_concat_size = concat_size * bottom_concat_axis;
    const int concat_num = index / total_concat_size;
    const int concat_index = index % total_concat_size;
    const int top_index = concat_index
        + (concat_num * top_concat_axis + offset_concat_axis) * concat_size;
    if (forward) {
      out_data[top_index] = in_data[index];
    } else {
      out_data[index] = in_data[top_index];
    }
  }
}
#endif  // USE_CUDA

template<typename Dtype>
void ConcatLayer<Dtype>::Forward_gpu(const vector<Blob<Dtype>*>& bottom,
                                     const vector<Blob<Dtype>*>& top) {
  Dtype* top_data = top[0]->mutable_gpu_data();
  int offset_concat_axis = 0;
  const int top_concat_axis = top[0]->shape(concat_axis_);
  const bool kForward = true;
  for (int i = 0; i < bottom.size(); ++i) {
    const Dtype* bottom_data = bottom[i]->gpu_data();
    const int bottom_concat_axis = bottom[i]->shape(concat_axis_);
    const int bottom_concat_size = bottom_concat_axis * concat_input_size_;
    const int nthreads = bottom_concat_size * num_concats_;

    if (this->device_context_->backend() == BACKEND_CUDA) {
#ifdef USE_CUDA
      // NOLINT_NEXT_LINE(whitespace/operators)
      Concat<Dtype> CUDA_KERNEL(CAFFE_GET_BLOCKS(nthreads),
                                CAFFE_CUDA_NUM_THREADS)(
          nthreads, bottom_data, kForward, num_concats_, concat_input_size_,
          top_concat_axis, bottom_concat_axis, offset_concat_axis, top_data);
#endif  // USE_CUDA
    } else {
#ifdef USE_GREENTEA

      viennacl::ocl::context &ctx = viennacl::ocl::get_context(
          this->device_context_->id());
      viennacl::ocl::program &program = Caffe::Get().GetDeviceProgram(
          this->device_context_->id());

      viennacl::ocl::kernel &oclk_concat = program.get_kernel(
          CL_KERNEL_SELECT("concat"));
      viennacl::ocl::enqueue(
          oclk_concat(nthreads, WrapHandle((cl_mem) bottom_data, &ctx),
                      kForward ? 1 : 0, num_concats_, concat_input_size_,
                      top_concat_axis, bottom_concat_axis, offset_concat_axis,
                      WrapHandle((cl_mem) top_data, &ctx)),
          ctx.get_queue());
#endif  // USE_GREENTEA
    }
    offset_concat_axis += bottom_concat_axis;
  }
}

template<typename Dtype>
void ConcatLayer<Dtype>::Backward_gpu(const vector<Blob<Dtype>*>& top,
                                      const vector<bool>& propagate_down,
                                      const vector<Blob<Dtype>*>& bottom) {
  const Dtype* top_diff = top[0]->gpu_diff();
  int offset_concat_axis = 0;
  const int top_concat_axis = top[0]->shape(concat_axis_);
  const bool kForward = false;
  for (int i = 0; i < bottom.size(); ++i) {
<<<<<<< HEAD
    if (!propagate_down[i]) {
      continue;
    }
    Dtype* bottom_diff = bottom[i]->mutable_gpu_diff();
    const int bottom_concat_axis = bottom[i]->shape(concat_axis_);
    const int bottom_concat_size = bottom_concat_axis * concat_input_size_;
    const int nthreads = bottom_concat_size * num_concats_;

    if (this->device_context_->backend() == BACKEND_CUDA) {
#ifdef USE_CUDA
      // NOLINT_NEXT_LINE(whitespace/operators)
      Concat<Dtype> CUDA_KERNEL(CAFFE_GET_BLOCKS(nthreads),
                                CAFFE_CUDA_NUM_THREADS)(
          nthreads, top_diff, kForward, num_concats_, concat_input_size_,
          top_concat_axis, bottom_concat_axis, offset_concat_axis, bottom_diff);
#endif  // USE_CUDA
    } else {
#ifdef USE_GREENTEA

      viennacl::ocl::context &ctx = viennacl::ocl::get_context(
          this->device_context_->id());
      viennacl::ocl::program &program = Caffe::Get().GetDeviceProgram(
          this->device_context_->id());

      viennacl::ocl::kernel &oclk_concat = program.get_kernel(
          CL_KERNEL_SELECT("concat"));
      viennacl::ocl::enqueue(
          oclk_concat(nthreads, WrapHandle((cl_mem) top_diff, &ctx),
                      kForward ? 1 : 0, num_concats_, concat_input_size_,
                      top_concat_axis, bottom_concat_axis, offset_concat_axis,
                      WrapHandle((cl_mem) bottom_diff, &ctx)),
          ctx.get_queue());
#endif  // USE_GREENTEA
    }

=======
    const int bottom_concat_axis = bottom[i]->shape(concat_axis_);
    if (propagate_down[i]) {
      Dtype* bottom_diff = bottom[i]->mutable_gpu_diff();
      const int bottom_concat_size = bottom_concat_axis * concat_input_size_;
      const int nthreads = bottom_concat_size * num_concats_;
      Concat<Dtype>  // NOLINT_NEXT_LINE(whitespace/operators)
          <<<CAFFE_GET_BLOCKS(nthreads), CAFFE_CUDA_NUM_THREADS>>>(
          nthreads, top_diff, kForward, num_concats_, concat_input_size_,
          top_concat_axis, bottom_concat_axis, offset_concat_axis, bottom_diff);
    }
>>>>>>> f4f9c525
    offset_concat_axis += bottom_concat_axis;
  }
}

INSTANTIATE_LAYER_GPU_FUNCS(ConcatLayer);

}  // namespace caffe<|MERGE_RESOLUTION|>--- conflicted
+++ resolved
@@ -85,54 +85,41 @@
   const int top_concat_axis = top[0]->shape(concat_axis_);
   const bool kForward = false;
   for (int i = 0; i < bottom.size(); ++i) {
-<<<<<<< HEAD
-    if (!propagate_down[i]) {
-      continue;
-    }
-    Dtype* bottom_diff = bottom[i]->mutable_gpu_diff();
-    const int bottom_concat_axis = bottom[i]->shape(concat_axis_);
-    const int bottom_concat_size = bottom_concat_axis * concat_input_size_;
-    const int nthreads = bottom_concat_size * num_concats_;
-
-    if (this->device_context_->backend() == BACKEND_CUDA) {
-#ifdef USE_CUDA
-      // NOLINT_NEXT_LINE(whitespace/operators)
-      Concat<Dtype> CUDA_KERNEL(CAFFE_GET_BLOCKS(nthreads),
-                                CAFFE_CUDA_NUM_THREADS)(
-          nthreads, top_diff, kForward, num_concats_, concat_input_size_,
-          top_concat_axis, bottom_concat_axis, offset_concat_axis, bottom_diff);
-#endif  // USE_CUDA
-    } else {
-#ifdef USE_GREENTEA
-
-      viennacl::ocl::context &ctx = viennacl::ocl::get_context(
-          this->device_context_->id());
-      viennacl::ocl::program &program = Caffe::Get().GetDeviceProgram(
-          this->device_context_->id());
-
-      viennacl::ocl::kernel &oclk_concat = program.get_kernel(
-          CL_KERNEL_SELECT("concat"));
-      viennacl::ocl::enqueue(
-          oclk_concat(nthreads, WrapHandle((cl_mem) top_diff, &ctx),
-                      kForward ? 1 : 0, num_concats_, concat_input_size_,
-                      top_concat_axis, bottom_concat_axis, offset_concat_axis,
-                      WrapHandle((cl_mem) bottom_diff, &ctx)),
-          ctx.get_queue());
-#endif  // USE_GREENTEA
-    }
-
-=======
     const int bottom_concat_axis = bottom[i]->shape(concat_axis_);
     if (propagate_down[i]) {
       Dtype* bottom_diff = bottom[i]->mutable_gpu_diff();
+      const int bottom_concat_axis = bottom[i]->shape(concat_axis_);
       const int bottom_concat_size = bottom_concat_axis * concat_input_size_;
       const int nthreads = bottom_concat_size * num_concats_;
-      Concat<Dtype>  // NOLINT_NEXT_LINE(whitespace/operators)
-          <<<CAFFE_GET_BLOCKS(nthreads), CAFFE_CUDA_NUM_THREADS>>>(
-          nthreads, top_diff, kForward, num_concats_, concat_input_size_,
-          top_concat_axis, bottom_concat_axis, offset_concat_axis, bottom_diff);
+
+      if (this->device_context_->backend() == BACKEND_CUDA) {
+#ifdef USE_CUDA
+        // NOLINT_NEXT_LINE(whitespace/operators)
+        Concat<Dtype> CUDA_KERNEL(CAFFE_GET_BLOCKS(nthreads),
+            CAFFE_CUDA_NUM_THREADS)(
+            nthreads, top_diff, kForward, num_concats_, concat_input_size_,
+            top_concat_axis, bottom_concat_axis,
+            offset_concat_axis, bottom_diff);
+#endif  // USE_CUDA
+      } else {
+#ifdef USE_GREENTEA
+
+        viennacl::ocl::context &ctx = viennacl::ocl::get_context(
+            this->device_context_->id());
+        viennacl::ocl::program &program = Caffe::Get().GetDeviceProgram(
+            this->device_context_->id());
+
+        viennacl::ocl::kernel &oclk_concat = program.get_kernel(
+            CL_KERNEL_SELECT("concat"));
+        viennacl::ocl::enqueue(
+            oclk_concat(nthreads, WrapHandle((cl_mem) top_diff, &ctx),
+                        kForward ? 1 : 0, num_concats_, concat_input_size_,
+                        top_concat_axis, bottom_concat_axis, offset_concat_axis,
+                        WrapHandle((cl_mem) bottom_diff, &ctx)),
+            ctx.get_queue());
+#endif  // USE_GREENTEA
+      }
     }
->>>>>>> f4f9c525
     offset_concat_axis += bottom_concat_axis;
   }
 }
