#include <vector>

#include "caffe/filler.hpp"
#include "caffe/layers/embed_layer.hpp"
#include "caffe/util/math_functions.hpp"


namespace caffe {

<<<<<<< HEAD
template<typename Dtype, typename MItype, typename MOtype>
void EmbedLayer<Dtype, MItype, MOtype>::GenerateProgram() {
  this->device_program_ = this->device_->CreateProgram();
  stringstream ss;
=======
template <typename Dtype>
__global__ void EmbedForward(const int nthreads, const Dtype* bottom_data,
    const Dtype* weight, const int M, const int N, const int K,
    Dtype* top_data) {
  CUDA_KERNEL_LOOP(top_index, nthreads) {
    const int n = top_index / N;
    const int d = top_index % N;
    const int index = static_cast<int>(bottom_data[n]);
    #ifdef DEBUG
        assert(index >= 0);
        assert(index < K);
        assert(static_cast<Dtype>(index) == bottom_data[n]);
    #endif
    const int weight_index = index * N + d;
    top_data[top_index] = weight[weight_index];
  }
}
>>>>>>> b023e150

  ss << this->device_program_->setup();
  ss << this->device_program_->template define_type<Dtype>("Dtype");
  ss << this->device_program_->template define_type<MItype>("MItype");
  ss << this->device_program_->template define_type<MOtype>("MOtype");
  ss << this->device_program_->atomics();

  KernelArgs fw_args;
  fw_args.push_back(this->device_program_->template create_kernel_arg<uint_tp>(
                    "nthreads", KERNEL_ARG_CONST));
  fw_args.push_back(this->device_program_->template create_kernel_arg<MItype>(
                    "bottom_data", KERNEL_ARG_CONST | KERNEL_ARG_GLOBAL_MEM));
  fw_args.push_back(this->device_program_->template create_kernel_arg<Dtype>(
                    "weight", KERNEL_ARG_CONST | KERNEL_ARG_GLOBAL_MEM));
  fw_args.push_back(this->device_program_->template create_kernel_arg<int_tp>(
                    "m", KERNEL_ARG_CONST));
  fw_args.push_back(this->device_program_->template create_kernel_arg<int_tp>(
                    "n", KERNEL_ARG_CONST));
  fw_args.push_back(this->device_program_->template create_kernel_arg<int_tp>(
                    "k", KERNEL_ARG_CONST));
  fw_args.push_back(this->device_program_->template create_kernel_arg<MOtype>(
                    "top_data", KERNEL_ARG_GLOBAL_MEM));
  ss << this->device_program_->function("EmbedForward", fw_args);
  ss << this->device_program_->kernel_loop("uint_tp", "top_index", "nthreads");
  ss << "const int_tp b = top_index / n;" << std::endl;
  ss << "const int_tp d = top_index % n;" << std::endl;
  ss << "const int_tp index = (int_tp)(bottom_data[b]);" << std::endl;
  ss << "const int_tp weight_index = index * n + d;" << std::endl;
  ss << "top_data[top_index] = weight[weight_index];" << std::endl;
  ss << "}" << std::endl;
  ss << "}" << std::endl;

  KernelArgs bw_args;
  bw_args.push_back(this->device_program_->template create_kernel_arg<uint_tp>(
                    "nthreads", KERNEL_ARG_CONST));
  bw_args.push_back(this->device_program_->template create_kernel_arg<MItype>(
                    "bottom_data", KERNEL_ARG_CONST | KERNEL_ARG_GLOBAL_MEM));
  bw_args.push_back(this->device_program_->template create_kernel_arg<MOtype>(
                    "top_diff", KERNEL_ARG_CONST | KERNEL_ARG_GLOBAL_MEM));
  bw_args.push_back(this->device_program_->template create_kernel_arg<int_tp>(
                    "m", KERNEL_ARG_CONST));
  bw_args.push_back(this->device_program_->template create_kernel_arg<int_tp>(
                    "n", KERNEL_ARG_CONST));
  bw_args.push_back(this->device_program_->template create_kernel_arg<int_tp>(
                    "k", KERNEL_ARG_CONST));
  bw_args.push_back(this->device_program_->template create_kernel_arg<Dtype>(
                    "weight_diff", KERNEL_ARG_GLOBAL_MEM));
  ss << this->device_program_->function("EmbedBackward", bw_args);
  ss << this->device_program_->kernel_loop("uint_tp", "top_index", "nthreads");
  ss << "const int_tp b = top_index / n;" << std::endl;
  ss << "const int_tp d = top_index % n;" << std::endl;
  ss << "const int_tp index = (int_tp)(bottom_data[b]);" << std::endl;
  ss << "const int_tp weight_index = index * n + d;" << std::endl;
  ss << this->device_program_->template atomic_add<Dtype>(
      "weight_diff + weight_index", "top_diff[top_index]") << std::endl;
  ss << "}" << std::endl;
  ss << "}" << std::endl;
  this->device_program_->set_source(ss.str());
  this->device_program_->Compile(true, true);
}


template<typename Dtype, typename MItype, typename MOtype>
void EmbedLayer<Dtype, MItype, MOtype>::Forward_gpu(
                                      const vector<Blob<MItype>*>& bottom,
                                      const vector<Blob<MOtype>*>& top) {
  vptr<const Dtype> bottom_data = bottom[0]->gpu_data();
  vptr<Dtype> top_data = top[0]->mutable_gpu_data();
  vptr<const Dtype> weight = this->blobs_[0]->gpu_data();
  const int_tp count = top[0]->count();

  shared_ptr<DeviceKernel> kernel =
                               this->device_program_->GetKernel("EmbedForward");
  kernel->add_arg(&count);
  kernel->add_arg(&bottom_data);
  kernel->add_arg(&weight);
  kernel->add_arg(&M_);
  kernel->add_arg(&N_);
  kernel->add_arg(&K_);
  kernel->add_arg(&top_data);

  vector<size_t> work_size(1, count);
  vector<size_t> group;
  vector<size_t> local;
  this->device_->get_threads(&work_size, &group, &local, kernel.get(), true);
  kernel->Execute(group, local);
  if (bias_term_) {
    this->device_->template gemm<Dtype>(CblasNoTrans, CblasNoTrans, M_, N_, 1,
                                        Dtype(1), bias_multiplier_.gpu_data(),
                                        this->blobs_[1]->gpu_data(), Dtype(1),
                                        top_data);
  }
}

template<typename Dtype, typename MItype, typename MOtype>
void EmbedLayer<Dtype, MItype, MOtype>::Backward_gpu(
                                      const vector<Blob<MOtype>*>& top,
                                      const vector<bool>& propagate_down,
                                      const vector<Blob<MItype>*>& bottom) {
  CHECK(!propagate_down[0]) << "Can't backpropagate to EmbedLayer input.";
  if (this->param_propagate_down_[0]) {
    const int_tp top_count = top[0]->count();
    vptr<const Dtype> top_diff = top[0]->gpu_diff();
    vptr<const Dtype> bottom_data = bottom[0]->gpu_data();
    vptr<Dtype> weight_diff = this->blobs_[0]->mutable_gpu_diff();

    shared_ptr<DeviceKernel> kernel =
                              this->device_program_->GetKernel("EmbedBackward");
    kernel->add_arg(&top_count);
    kernel->add_arg(&bottom_data);
    kernel->add_arg(&top_diff);
    kernel->add_arg(&M_);
    kernel->add_arg(&N_);
    kernel->add_arg(&K_);
    kernel->add_arg(&weight_diff);

    vector<size_t> work_size(1, top_count);
    vector<size_t> group;
    vector<size_t> local;
    this->device_->get_threads(&work_size, &group, &local, kernel.get(), true);
    kernel->Execute(group, local);
  }
  if (bias_term_ && this->param_propagate_down_[1]) {
    vptr<const Dtype> top_diff = top[0]->gpu_diff();
    vptr<Dtype> bias_diff = this->blobs_[1]->mutable_gpu_diff();
    this->device_->template gemv<Dtype>(CblasTrans, M_, N_, Dtype(1), top_diff,
        bias_multiplier_.gpu_data(), Dtype(1), bias_diff);
  }
}

INSTANTIATE_CLASS_FUNC_3T_GUARDED(EmbedLayer, GenerateProgram,
                                  (half_fp), (half_fp), (half_fp));
INSTANTIATE_CLASS_FUNC_3T_GUARDED(EmbedLayer, GenerateProgram,
                                  (float), (float), (float));
INSTANTIATE_CLASS_FUNC_3T_GUARDED(EmbedLayer, GenerateProgram,
                                  (double), (double), (double));

INSTANTIATE_CLASS_FUNC_3T_GUARDED(EmbedLayer, Forward_gpu,
                                  (half_fp), (half_fp), (half_fp));
INSTANTIATE_CLASS_FUNC_3T_GUARDED(EmbedLayer, Forward_gpu,
                                  (float), (float), (float));
INSTANTIATE_CLASS_FUNC_3T_GUARDED(EmbedLayer, Forward_gpu,
                                  (double), (double), (double));

INSTANTIATE_CLASS_FUNC_3T_GUARDED(EmbedLayer, Backward_gpu,
                                  (half_fp), (half_fp), (half_fp));
INSTANTIATE_CLASS_FUNC_3T_GUARDED(EmbedLayer, Backward_gpu,
                                  (float), (float), (float));
INSTANTIATE_CLASS_FUNC_3T_GUARDED(EmbedLayer, Backward_gpu,
                                  (double), (double), (double));

}  // namespace caffe
<|MERGE_RESOLUTION|>--- conflicted
+++ resolved
@@ -7,30 +7,10 @@
 
 namespace caffe {
 
-<<<<<<< HEAD
 template<typename Dtype, typename MItype, typename MOtype>
 void EmbedLayer<Dtype, MItype, MOtype>::GenerateProgram() {
   this->device_program_ = this->device_->CreateProgram();
   stringstream ss;
-=======
-template <typename Dtype>
-__global__ void EmbedForward(const int nthreads, const Dtype* bottom_data,
-    const Dtype* weight, const int M, const int N, const int K,
-    Dtype* top_data) {
-  CUDA_KERNEL_LOOP(top_index, nthreads) {
-    const int n = top_index / N;
-    const int d = top_index % N;
-    const int index = static_cast<int>(bottom_data[n]);
-    #ifdef DEBUG
-        assert(index >= 0);
-        assert(index < K);
-        assert(static_cast<Dtype>(index) == bottom_data[n]);
-    #endif
-    const int weight_index = index * N + d;
-    top_data[top_index] = weight[weight_index];
-  }
-}
->>>>>>> b023e150
 
   ss << this->device_program_->setup();
   ss << this->device_program_->template define_type<Dtype>("Dtype");
@@ -46,19 +26,19 @@
   fw_args.push_back(this->device_program_->template create_kernel_arg<Dtype>(
                     "weight", KERNEL_ARG_CONST | KERNEL_ARG_GLOBAL_MEM));
   fw_args.push_back(this->device_program_->template create_kernel_arg<int_tp>(
-                    "m", KERNEL_ARG_CONST));
+                    "M", KERNEL_ARG_CONST));
   fw_args.push_back(this->device_program_->template create_kernel_arg<int_tp>(
-                    "n", KERNEL_ARG_CONST));
+                    "N", KERNEL_ARG_CONST));
   fw_args.push_back(this->device_program_->template create_kernel_arg<int_tp>(
-                    "k", KERNEL_ARG_CONST));
+                    "K", KERNEL_ARG_CONST));
   fw_args.push_back(this->device_program_->template create_kernel_arg<MOtype>(
                     "top_data", KERNEL_ARG_GLOBAL_MEM));
   ss << this->device_program_->function("EmbedForward", fw_args);
   ss << this->device_program_->kernel_loop("uint_tp", "top_index", "nthreads");
-  ss << "const int_tp b = top_index / n;" << std::endl;
-  ss << "const int_tp d = top_index % n;" << std::endl;
-  ss << "const int_tp index = (int_tp)(bottom_data[b]);" << std::endl;
-  ss << "const int_tp weight_index = index * n + d;" << std::endl;
+  ss << "const int_tp n = top_index / N;" << std::endl;
+  ss << "const int_tp d = top_index % N;" << std::endl;
+  ss << "const int_tp index = (int_tp)(bottom_data[n]);" << std::endl;
+  ss << "const int_tp weight_index = index * N + d;" << std::endl;
   ss << "top_data[top_index] = weight[weight_index];" << std::endl;
   ss << "}" << std::endl;
   ss << "}" << std::endl;
