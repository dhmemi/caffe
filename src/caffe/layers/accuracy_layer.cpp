--- conflicted
+++ resolved
@@ -44,6 +44,10 @@
     top[1]->Reshape(top_shape_per_class);
     nums_buffer_.Reshape(top_shape_per_class);
   }
+
+  if (Caffe::mode() == Caffe::GPU && this->device_program_.get() == nullptr) {
+    this->GenerateProgram();
+  }
 }
 
 template<typename Dtype, typename MItype, typename MOtype>
@@ -53,17 +57,12 @@
   Dtype accuracy = 0;
   const Dtype* bottom_data = bottom[0]->cpu_data();
   const Dtype* bottom_label = bottom[1]->cpu_data();
-<<<<<<< HEAD
   const int_tp dim = bottom[0]->count() / outer_num_;
   const int_tp num_labels = bottom[0]->shape(label_axis_);
   vector<Dtype> maxval(top_k_+1);
   vector<int_tp> max_id(top_k_+1);
-=======
-  const int dim = bottom[0]->count() / outer_num_;
-  const int num_labels = bottom[0]->shape(label_axis_);
->>>>>>> d9dd8acc
   if (top.size() > 1) {
-    caffe_set(nums_buffer_.count(), 0, nums_buffer_.mutable_cpu_data());
+    caffe_set(nums_buffer_.count(), Dtype(0), nums_buffer_.mutable_cpu_data());
     caffe_set(top[1]->count(), Dtype(0), top[1]->mutable_cpu_data());
   }
   int_tp count = 0;
@@ -82,23 +81,6 @@
                                                    + j];
       int num_better_predictions = -1;  // true_class also counts as "better"
       // Top-k accuracy
-<<<<<<< HEAD
-      vector<std::pair<Dtype, int_tp> > bottom_data_vector;
-      for (int_tp k = 0; k < num_labels; ++k) {
-        bottom_data_vector.push_back(make_pair(
-            bottom_data[i * dim + k * inner_num_ + j], k));
-      }
-      std::partial_sort(
-          bottom_data_vector.begin(), bottom_data_vector.begin() + top_k_,
-          bottom_data_vector.end(), std::greater<std::pair<Dtype, int_tp> >());
-      // check if true label is in top k predictions
-      for (int_tp k = 0; k < top_k_; k++) {
-        if (bottom_data_vector[k].second == label_value) {
-          ++accuracy;
-          if (top.size() > 1) ++top[1]->mutable_cpu_data()[label_value];
-          break;
-        }
-=======
       for (int k = 0; k < num_labels && num_better_predictions < top_k_; ++k) {
         num_better_predictions +=
           (bottom_data[i * dim + k * inner_num_ + j] >= prob_of_true_class);
@@ -107,7 +89,6 @@
       if (num_better_predictions < top_k_) {
         ++accuracy;
         if (top.size() > 1) ++top[1]->mutable_cpu_data()[label_value];
->>>>>>> d9dd8acc
       }
       ++count;
     }
@@ -125,18 +106,14 @@
   // Accuracy layer should not be used as a loss function.
 }
 
-<<<<<<< HEAD
+#ifdef CPU_ONLY
+STUB_GPU(AccuracyLayer);
+#endif
+
 INSTANTIATE_CLASS_3T_GUARDED(AccuracyLayer, (half_fp), (half_fp), (half_fp));
 INSTANTIATE_CLASS_3T_GUARDED(AccuracyLayer, (float), (float), (float));
 INSTANTIATE_CLASS_3T_GUARDED(AccuracyLayer, (double), (double), (double));
 
-=======
-#ifdef CPU_ONLY
-STUB_GPU(AccuracyLayer);
-#endif
-
-INSTANTIATE_CLASS(AccuracyLayer);
->>>>>>> d9dd8acc
 REGISTER_LAYER_CLASS(Accuracy);
 REGISTER_LAYER_CLASS_INST(Accuracy, (half_fp), (half_fp), (half_fp));
 REGISTER_LAYER_CLASS_INST(Accuracy, (float), (float), (float));
