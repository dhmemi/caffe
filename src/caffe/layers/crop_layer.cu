--- conflicted
+++ resolved
@@ -26,20 +26,7 @@
 }
 #endif  // USE_CUDA
 
-<<<<<<< HEAD
-// recursive copy function, this function is similar to crop_copy but loops
-// over all but the last two dimensions. It is implemented this way to allow
-// for ND cropping while still relying on a CUDA kernel for the innermost
-// two dimensions for performance reasons.
-// An alternative way to implement ND cropping relying more on the kernel
-// would require passing offsets to the kernel, which is a bit problematic
-// because it is of variable length. Since in the standard (N,C,W,H) case
-// N,C are usually not cropped a speedup could be achieved by not looping
-// the application of the copy_kernel around these dimensions.
-template<typename Dtype>
-=======
 template <typename Dtype>
->>>>>>> c2469c61
 void CropLayer<Dtype>::crop_copy_gpu(const vector<Blob<Dtype>*>& bottom,
                                      const vector<Blob<Dtype>*>& top,
                                      const vector<int_tp>& offsets,
