--- conflicted
+++ resolved
@@ -58,14 +58,9 @@
         }
         // gradient w.r.t. bottom data, if necessary.
         if (propagate_down[i]) {
-<<<<<<< HEAD
           this->forward_gpu_gemm(top_diff, top[i]->offset(n), weight,
-                                 bottom_diff, bottom[i]->offset(n));
-=======
-          this->forward_gpu_gemm(top_diff + top[i]->offset(n), weight,
-              bottom_diff + bottom[i]->offset(n),
-              this->param_propagate_down_[0]);
->>>>>>> 616c7579
+                                 bottom_diff, bottom[i]->offset(n),
+                                 this->param_propagate_down_[0]);
         }
       }
     }
