--- conflicted
+++ resolved
@@ -64,15 +64,12 @@
 STUB_GPU(DeconvolutionLayer);
 #endif
 
-<<<<<<< HEAD
+
 INSTANTIATE_CLASS_3T_GUARDED(DeconvolutionLayer,
                              (half_fp), (half_fp), (half_fp));
 INSTANTIATE_CLASS_3T_GUARDED(DeconvolutionLayer,
                              (float), (float), (float));
 INSTANTIATE_CLASS_3T_GUARDED(DeconvolutionLayer,
                              (double), (double), (double));
-=======
-INSTANTIATE_CLASS(DeconvolutionLayer);
->>>>>>> d2627e95
 
 }  // namespace caffe