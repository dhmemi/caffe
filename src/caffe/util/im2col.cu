--- conflicted
+++ resolved
@@ -9,140 +9,36 @@
 
 namespace caffe {
 
-<<<<<<< HEAD
 #ifdef USE_CUDA
-template<typename Dtype>
-__global__ void im2col_sk_gpu_kernel(const int_tp n, const Dtype* data_im,
-                                     const int_tp height, const int_tp width,
-                                     const int_tp kernel_h,
-                                     const int_tp kernel_w,
-                                     const int_tp ext_kernel_h,
-                                     const int_tp ext_kernel_w,
-                                     const int_tp pad_h, const int_tp pad_w,
-                                     const int_tp stride_h,
-                                     const int_tp stride_w,
-                                     const int_tp kstride_h,
-                                     const int_tp kstride_w,
-                                     const int_tp height_col,
-                                     const int_tp width_col, Dtype* data_col) {
-=======
 template <typename Dtype>
-__global__ void im2col_gpu_kernel(const int n, const Dtype* data_im,
-    const int height, const int width, const int kernel_h, const int kernel_w,
-    const int pad_h, const int pad_w,
-    const int stride_h, const int stride_w,
-    const int dilation_h, const int dilation_w,
-    const int height_col, const int width_col,
-    Dtype* data_col) {
->>>>>>> 3baac6bf
-  CUDA_KERNEL_LOOP(index, n) {
-    int_tp w_out = index % width_col;
-    int_tp h_index = index / width_col;
-    int_tp h_out = h_index % height_col;
-    int_tp channel_in = h_index / height_col;
-    int_tp channel_out = channel_in * kernel_h * kernel_w;
-    int_tp h_in = h_out * stride_h - pad_h;
-    int_tp w_in = w_out * stride_w - pad_w;
-    Dtype* data_col_ptr = data_col;
-    data_col_ptr += (channel_out * height_col + h_out) * width_col + w_out;
-    const Dtype* data_im_ptr = data_im;
-<<<<<<< HEAD
-    data_im_ptr += (channel_in * height + h_in) * width + w_in;
-    for (int_tp i = 0; i < ext_kernel_h; i += kstride_h) {
-      for (int_tp j = 0; j < ext_kernel_w; j += kstride_w) {
-        int_tp h = h_in + i;
-        int_tp w = w_in + j;
-        *data_col_ptr =
-            (h >= 0 && w >= 0 && h < height && w < width) ?
-                data_im_ptr[i * width + j] : 0;
-=======
-    data_im_ptr += (c_im * height + h_offset) * width + w_offset;
-    for (int i = 0; i < kernel_h; ++i) {
-      for (int j = 0; j < kernel_w; ++j) {
-        int h_im = h_offset + i * dilation_h;
-        int w_im = w_offset + j * dilation_w;
-        *data_col_ptr =
-            (h_im >= 0 && w_im >= 0 && h_im < height && w_im < width) ?
-            data_im_ptr[i * dilation_h * width + j * dilation_w] : 0;
->>>>>>> 3baac6bf
-        data_col_ptr += height_col * width_col;
-      }
-    }
-  }
-}
-
-<<<<<<< HEAD
-template<typename Dtype>
-void im2col_sk_gpu(const Dtype* data_im, const int_tp channels,
-                   const int_tp height, const int_tp width,
-                   const int_tp kernel_h, const int_tp kernel_w,
-                   const int_tp pad_h, const int_tp pad_w,
-                   const int_tp stride_h, const int_tp stride_w,
-                   const int_tp kstride_h, const int_tp kstride_w,
-                   Dtype* data_col) {
-  // We are going to launch channels * height_col * width_col kernels, each
-  // kernel responsible for copying a single-channel grid.
-  int_tp ext_kernel_h = (kernel_h - 1) * kstride_h + 1;
-  int_tp ext_kernel_w = (kernel_w - 1) * kstride_w + 1;
-  int_tp height_col = (height + 2 * pad_h - ext_kernel_h) / stride_h + 1;
-  int_tp width_col = (width + 2 * pad_w - ext_kernel_w) / stride_w + 1;
-  int_tp num_kernels = channels * height_col * width_col;
-
-  // NOLINT_NEXT_LINE(whitespace/operators)
-  im2col_sk_gpu_kernel<Dtype> CUDA_KERNEL(CAFFE_GET_BLOCKS(num_kernels),
-      CAFFE_CUDA_NUM_THREADS)(
-      num_kernels, data_im, height, width, kernel_h, kernel_w,
-      ext_kernel_h, ext_kernel_w, pad_h, pad_w,
-      stride_h, stride_w, kstride_h, kstride_w,
-      height_col, width_col,
-      data_col);
-  CUDA_POST_KERNEL_CHECK;
-}
-
-// Explicit instantiation
-template void im2col_sk_gpu<float>(const float* data_im, const int_tp channels,
-                                   const int_tp height, const int_tp width,
-                                   const int_tp kernel_h, const int_tp kernel_w,
-                                   const int_tp pad_h, const int_tp pad_w,
-                                   const int_tp stride_h, const int_tp stride_w,
-                                   const int_tp kstride_h,
-                                   const int_tp kstride_w, float* data_col);
-template void im2col_sk_gpu<double>(const double* data_im,
-                                    const int_tp channels, const int_tp height,
-                                    const int_tp width, const int_tp kernel_h,
-                                    const int_tp kernel_w, const int_tp pad_h,
-                                    const int_tp pad_w, const int_tp stride_h,
-                                    const int_tp stride_w,
-                                    const int_tp kstride_h,
-                                    const int_tp kstride_w, double* data_col);
-
-template<typename Dtype>
 __global__ void im2col_gpu_kernel(const int_tp n, const Dtype* data_im,
                                   const int_tp height, const int_tp width,
                                   const int_tp kernel_h, const int_tp kernel_w,
                                   const int_tp pad_h, const int_tp pad_w,
                                   const int_tp stride_h, const int_tp stride_w,
+                                  const int_tp dilation_h,
+                                  const int_tp dilation_w,
                                   const int_tp height_col,
                                   const int_tp width_col, Dtype* data_col) {
   CUDA_KERNEL_LOOP(index, n) {
-    int_tp w_out = index % width_col;
-    int_tp h_index = index / width_col;
-    int_tp h_out = h_index % height_col;
-    int_tp channel_in = h_index / height_col;
-    int_tp channel_out = channel_in * kernel_h * kernel_w;
-    int_tp h_in = h_out * stride_h - pad_h;
-    int_tp w_in = w_out * stride_w - pad_w;
+    const int_tp h_index = index / width_col;
+    const int_tp h_col = h_index % height_col;
+    const int_tp w_col = index % width_col;
+    const int_tp c_im = h_index / height_col;
+    const int_tp c_col = c_im * kernel_h * kernel_w;
+    const int_tp h_offset = h_col * stride_h - pad_h;
+    const int_tp w_offset = w_col * stride_w - pad_w;
     Dtype* data_col_ptr = data_col;
-    data_col_ptr += (channel_out * height_col + h_out) * width_col + w_out;
+    data_col_ptr += (c_col * height_col + h_col) * width_col + w_col;
     const Dtype* data_im_ptr = data_im;
-    data_im_ptr += (channel_in * height + h_in) * width + w_in;
+    data_im_ptr += (c_im * height + h_offset) * width + w_offset;
     for (int_tp i = 0; i < kernel_h; ++i) {
       for (int_tp j = 0; j < kernel_w; ++j) {
-        int_tp h = h_in + i;
-        int_tp w = w_in + j;
+        int_tp h_im = h_offset + i * dilation_h;
+        int_tp w_im = w_offset + j * dilation_w;
         *data_col_ptr =
-            (h >= 0 && w >= 0 && h < height && w < width) ?
-                data_im_ptr[i * width + j] : 0;
+            (h_im >= 0 && w_im >= 0 && h_im < height && w_im < width) ?
+            data_im_ptr[i * dilation_h * width + j * dilation_w] : 0;
         data_col_ptr += height_col * width_col;
       }
     }
@@ -153,251 +49,50 @@
 void im2col_gpu(const Dtype* data_im, const int_tp channels,
                 const int_tp height, const int_tp width, const int_tp kernel_h,
                 const int_tp kernel_w, const int_tp pad_h, const int_tp pad_w,
-                const int_tp stride_h, const int_tp stride_w, Dtype* data_col) {
+                const int_tp stride_h, const int_tp stride_w,
+                const int_tp dilation_h, const int_tp dilation_w,
+                Dtype* data_col) {
   // We are going to launch channels * height_col * width_col kernels, each
   // kernel responsible for copying a single-channel grid.
-  int_tp height_col = (height + 2 * pad_h - kernel_h) / stride_h + 1;
-  int_tp width_col = (width + 2 * pad_w - kernel_w) / stride_w + 1;
+  int_tp height_col = (height + 2 * pad_h - (dilation_h * (kernel_h - 1) + 1))
+      / stride_h + 1;
+  int_tp width_col = (width + 2 * pad_w - (dilation_w * (kernel_w - 1) + 1))
+      / stride_w + 1;
   int_tp num_kernels = channels * height_col * width_col;
-=======
-template <typename Dtype>
-void im2col_gpu(const Dtype* data_im, const int channels,
-    const int height, const int width, const int kernel_h, const int kernel_w,
-    const int pad_h, const int pad_w,
-    const int stride_h, const int stride_w,
-    const int dilation_h, const int dilation_w,
-    Dtype* data_col) {
-  // We are going to launch channels * height_col * width_col kernels, each
-  // kernel responsible for copying a single-channel grid.
-  int height_col = (height + 2 * pad_h -
-      (dilation_h * (kernel_h - 1) + 1)) / stride_h + 1;
-  int width_col = (width + 2 * pad_w -
-      (dilation_w * (kernel_w - 1) + 1)) / stride_w + 1;
-  int num_kernels = channels * height_col * width_col;
->>>>>>> 3baac6bf
-  // NOLINT_NEXT_LINE(whitespace/operators)
+  // NOLint_tp_NEXT_LINE(whitespace/operators)
   im2col_gpu_kernel<Dtype> CUDA_KERNEL(CAFFE_GET_BLOCKS(num_kernels),
       CAFFE_CUDA_NUM_THREADS)(
       num_kernels, data_im, height, width, kernel_h, kernel_w, pad_h,
       pad_w, stride_h, stride_w, dilation_h, dilation_w, height_col,
       width_col, data_col);
-  CUDA_POST_KERNEL_CHECK;
+  CUDA_POST_KERNEL_CHECK
+  ;
 }
 
 // Explicit instantiation
-<<<<<<< HEAD
 template void im2col_gpu<float>(const float* data_im, const int_tp channels,
-                                const int_tp height, const int_tp width,
-                                const int_tp kernel_h, const int_tp kernel_w,
-                                const int_tp pad_h, const int_tp pad_w,
-                                const int_tp stride_h, const int_tp stride_w,
-                                float* data_col);
+    const int_tp height, const int_tp width, const int_tp kernel_h, const int_tp kernel_w,
+    const int_tp pad_h, const int_tp pad_w, const int_tp stride_h, const int_tp stride_w,
+    const int_tp dilation_h, const int_tp dilation_w, float* data_col);
 template void im2col_gpu<double>(const double* data_im, const int_tp channels,
-                                 const int_tp height, const int_tp width,
-                                 const int_tp kernel_h, const int_tp kernel_w,
-                                 const int_tp pad_h, const int_tp pad_w,
-                                 const int_tp stride_h, const int_tp stride_w,
-                                 double* data_col);
-
-// Support of stride_h and stride_w greater than 1 is not implemented
-template<typename Dtype>
-__global__ void col2im_sk_gpu_kernel(const int_tp n, const Dtype* data_col,
-                                     const int_tp height, const int_tp width,
-                                     const int_tp channels,
-                                     const int_tp patch_h, const int_tp patch_w,
-                                     const int_tp ext_patch_h,
-                                     const int_tp ext_patch_w,
-                                     const int_tp pad_h, const int_tp pad_w,
-                                     const int_tp stride_h,
-                                     const int_tp stride_w,
-                                     const int_tp kstride_h,
-                                     const int_tp kstride_w,
-                                     const int_tp height_col,
-                                     const int_tp width_col, Dtype* data_im) {
-  CUDA_KERNEL_LOOP(index, n) {
-    Dtype val = 0;
-    int_tp w = index % width + pad_w;
-    int_tp h = (index / width) % height + pad_h;
-    int_tp c = index / (width * height);
-    // compute the start and end of the output
-    int_tp width_col_1 = width_col - 1;
-    int_tp height_col_1 = height_col - 1;
-    int_tp w_col_start =
-        (w < ext_patch_w) ? w % kstride_w : (w - ext_patch_w) + 1;
-    int_tp w_col_end =
-        (w >= width_col) ?
-            width_col_1 - (width_col_1 - w_col_start) % kstride_w : w;
-    int_tp h_col_start =
-        (h < ext_patch_h) ? h % kstride_h : (h - ext_patch_h) + 1;
-    int_tp h_col_end =
-        (h >= height_col) ?
-            height_col_1 - (height_col_1 - h_col_start) % kstride_h : h;
-    int_tp w_num = (w - w_col_start) / kstride_w;
-    int_tp h_num = (h - h_col_start) / kstride_h;
-
-    int_tp coeff_w_idx = height_col * width_col;
-    int_tp coeff_h_idx = patch_w * coeff_w_idx;
-    int_tp offset = c * patch_h * coeff_h_idx;
-    for (int_tp h_col = h_col_start, h_idx = h_num; h_col <= h_col_end; h_col +=
-        kstride_h, --h_idx) {
-      for (int_tp w_col = w_col_start, w_idx = w_num; w_col <= w_col_end;
-          w_col += kstride_w, --w_idx) {
-        val += data_col[offset + h_idx * coeff_h_idx + w_idx * coeff_w_idx
-            + h_col * width_col + w_col];
-      }
-    }
-
-    data_im[index] = val;
-  }
-}
-
-template<typename Dtype>
-void col2im_sk_gpu(const Dtype* data_col, const int_tp channels,
-                   const int_tp height, const int_tp width,
-                   const int_tp patch_h, const int_tp patch_w,
-                   const int_tp pad_h, const int_tp pad_w,
-                   const int_tp stride_h, const int_tp stride_w,
-                   const int_tp kstride_h, const int_tp kstride_w,
-                   Dtype* data_im) {
-  if (stride_w > 1 || stride_h > 1 || pad_h > 0 || pad_w > 0)
-    LOG(FATAL)<< "stride greater than 1 or pad greater"
-    << " than 0 not tested in col2im_sk_gpu().";
-    int_tp ext_patch_h = (patch_h - 1) * kstride_h + 1;
-    int_tp ext_patch_w = (patch_w - 1) * kstride_w + 1;
-    int_tp height_col = (height + 2 * pad_h - ext_patch_h) / stride_h + 1;
-    int_tp width_col = (width + 2 * pad_w - ext_patch_w) / stride_w + 1;
-    int_tp num_kernels = channels * height * width;
-
-    col2im_sk_gpu_kernel<Dtype> CUDA_KERNEL(CAFFE_GET_BLOCKS(num_kernels),
-        CAFFE_CUDA_NUM_THREADS)(
-        num_kernels, data_col, height, width, channels,
-        patch_h, patch_w, ext_patch_h, ext_patch_w,
-        pad_h, pad_w, stride_h, stride_w, kstride_h, kstride_w,
-        height_col, width_col, data_im);
-    CUDA_POST_KERNEL_CHECK;
-  }
-
-// Explicit instantiation
-template void col2im_sk_gpu<float>(const float* data_col, const int_tp channels,
-                                   const int_tp height, const int_tp width,
-                                   const int_tp patch_h, const int_tp patch_w,
-                                   const int_tp pad_h, const int_tp pad_w,
-                                   const int_tp stride_h, const int_tp stride_w,
-                                   const int_tp kstride_h,
-                                   const int_tp kstride_w, float* data_im);
-template void col2im_sk_gpu<double>(const double* data_col,
-                                    const int_tp channels, const int_tp height,
-                                    const int_tp width, const int_tp patch_h,
-                                    const int_tp patch_w, const int_tp pad_h,
-                                    const int_tp pad_w, const int_tp stride_h,
-                                    const int_tp stride_w,
-                                    const int_tp kstride_h,
-                                    const int_tp kstride_w, double* data_im);
-
-template<typename Dtype>
-__global__ void col2im_gpu_kernel(const int_tp n, const Dtype* data_col,
-                                  const int_tp height, const int_tp width,
-                                  const int_tp channels, const int_tp patch_h,
-                                  const int_tp patch_w, const int_tp pad_h,
-                                  const int_tp pad_w, const int_tp stride_h,
-                                  const int_tp stride_w,
-                                  const int_tp height_col,
-                                  const int_tp width_col, Dtype* data_im) {
-  CUDA_KERNEL_LOOP(index, n) {
-    Dtype val = 0;
-    int_tp w = index % width + pad_w;
-    int_tp h = (index / width) % height + pad_h;
-    int_tp c = index / (width * height);
-
-    // compute the start and end of the output
-    int_tp w_col_start = (w < patch_w) ? 0 : (w - patch_w) / stride_w + 1;
-    int_tp w_col_end = min((int_tpc) (w / stride_w + 1), (int_tpc) width_col);
-    int_tp h_col_start = (h < patch_h) ? 0 : (h - patch_h) / stride_h + 1;
-    int_tp h_col_end = min((int_tpc) (h / stride_h + 1), (int_tpc) height_col);
-
-    // equivalent implementation
-    int_tp offset = (c * patch_h * patch_w + h * patch_w + w) * height_col
-        * width_col;
-    int_tp coeff_h_col = (1 - stride_h * patch_w * height_col) * width_col;
-    int_tp coeff_w_col = (1 - stride_w * height_col * width_col);
-    for (int_tp h_col = h_col_start; h_col < h_col_end; ++h_col) {
-      for (int_tp w_col = w_col_start; w_col < w_col_end; ++w_col) {
-        val += data_col[offset + h_col * coeff_h_col + w_col * coeff_w_col];
-      }
-    }
-    data_im[index] = val;
-  }
-}
-
-template<typename Dtype>
-void col2im_gpu(const Dtype* data_col, const int_tp channels,
-                const int_tp height, const int_tp width, const int_tp patch_h,
-                const int_tp patch_w, const int_tp pad_h, const int_tp pad_w,
-                const int_tp stride_h, const int_tp stride_w, Dtype* data_im) {
-  int_tp height_col = (height + 2 * pad_h - patch_h) / stride_h + 1;
-  int_tp width_col = (width + 2 * pad_w - patch_w) / stride_w + 1;
-  int_tp num_kernels = channels * height * width;
-
-  // To avoid involving atomic operations, we will launch one kernel per
-  // bottom dimension, and then in the kernel add up the top dimensions.
-  // NOLINT_NEXT_LINE(whitespace/operators)
-  col2im_gpu_kernel<Dtype> CUDA_KERNEL(CAFFE_GET_BLOCKS(num_kernels),
-      CAFFE_CUDA_NUM_THREADS)(
-      num_kernels, data_col, height, width, channels, patch_h, patch_w,
-      pad_h, pad_w, stride_h, stride_w,
-      height_col, width_col, data_im);
-  CUDA_POST_KERNEL_CHECK;
-}
-
-// Explicit instantiation
-template void col2im_gpu<float>(const float* data_col, const int_tp channels,
-                                const int_tp height, const int_tp width,
-                                const int_tp patch_h, const int_tp patch_w,
-                                const int_tp pad_h, const int_tp pad_w,
-                                const int_tp stride_h, const int_tp stride_w,
-                                float* data_im);
-template void col2im_gpu<double>(const double* data_col, const int_tp channels,
-                                 const int_tp height, const int_tp width,
-                                 const int_tp patch_h, const int_tp patch_w,
-                                 const int_tp pad_h, const int_tp pad_w,
-                                 const int_tp stride_h, const int_tp stride_w,
-                                 double* data_im);
-
-template<typename Dtype>
-__global__ void im2col_ndsk_gpu_kernel(const int_tp n, const int_tp num_axes,
-                                       const Dtype* data_im,
-                                       const int_tp* im_shape,
-                                       const int_tp* col_shape,
-                                       const int_tp* kernel_shape,
-                                       const int_tp* pad, const int_tp* stride,
-                                       const int_tp* kstride, Dtype* data_col) {
-  int_tp d_temp[6];  // NOLINT(runtime/arrays)
-  int_tp d_iter[6];  // NOLINT(runtime/arrays)
-  int_tp i;
-=======
-template void im2col_gpu<float>(const float* data_im, const int channels,
-    const int height, const int width, const int kernel_h, const int kernel_w,
-    const int pad_h, const int pad_w, const int stride_h, const int stride_w,
-    const int dilation_h, const int dilation_w, float* data_col);
-template void im2col_gpu<double>(const double* data_im, const int channels,
-    const int height, const int width, const int kernel_h, const int kernel_w,
-    const int pad_h, const int pad_w, const int stride_h, const int stride_w,
-    const int dilation_h, const int dilation_w, double* data_col);
-
-template <typename Dtype, int num_axes>
-__global__ void im2col_nd_gpu_kernel(const int n, const Dtype* data_im,
-    const int* im_shape, const int* col_shape,
-    const int* kernel_shape, const int* pad, const int* stride,
-    const int* dilation, Dtype* data_col) {
-  int d_temp[num_axes];  // NOLINT(runtime/arrays)
-  int d_iter[num_axes];  // NOLINT(runtime/arrays)
-
-  __shared__ int shared_dilation[num_axes];
-  __shared__ int shared_kernel_shape[num_axes];
-  __shared__ int shared_pad[num_axes];
-  __shared__ int shared_stride[num_axes];
-  __shared__ int shared_col_shape[num_axes + 1];
-  __shared__ int shared_im_shape[num_axes + 1];
+    const int_tp height, const int_tp width, const int_tp kernel_h, const int_tp kernel_w,
+    const int_tp pad_h, const int_tp pad_w, const int_tp stride_h, const int_tp stride_w,
+    const int_tp dilation_h, const int_tp dilation_w, double* data_col);
+
+template <typename Dtype, int_tp num_axes>
+__global__ void im2col_nd_gpu_kernel(const int_tp n, const Dtype* data_im,
+    const int_tp* im_shape, const int_tp* col_shape,
+    const int_tp* kernel_shape, const int_tp* pad, const int_tp* stride,
+    const int_tp* dilation, Dtype* data_col) {
+  int_tp d_temp[num_axes];  // NOLint_tp(runtime/arrays)
+  int_tp d_iter[num_axes];  // NOLint_tp(runtime/arrays)
+
+  __shared__ int_tp shared_dilation[num_axes];
+  __shared__ int_tp shared_kernel_shape[num_axes];
+  __shared__ int_tp shared_pad[num_axes];
+  __shared__ int_tp shared_stride[num_axes];
+  __shared__ int_tp shared_col_shape[num_axes + 1];
+  __shared__ int_tp shared_im_shape[num_axes + 1];
 
   if (threadIdx.x < num_axes) {
     shared_dilation[threadIdx.x] = dilation[threadIdx.x];
@@ -411,10 +106,9 @@
   }
   __syncthreads();
 
-  int i;
->>>>>>> 3baac6bf
+  int_tp i;
   CUDA_KERNEL_LOOP(index, n) {
-    // Initialize channel_in, computed in the loop below, with intermediate
+    // Initialize channel_in, computed in the loop below, with int_tpermediate
     // computations used to compute the spatial indices.
     int_tp channel_in = index;
     int_tp channel_out = 1;
@@ -440,26 +134,12 @@
     do {
       bool in_range = true;
       for (i = 0; i < num_axes; ++i) {
-<<<<<<< HEAD
-        const int_tp d_iter_im = d_iter[i] + d_temp[i];
-        in_range &= d_iter_im >= 0 && d_iter_im < im_shape[i + 1];
-        if (!in_range) {
-          break;
-        }
-=======
-        const int d_iter_im = d_iter[i] * shared_dilation[i] + d_temp[i];
+        const int_tp d_iter_im = d_iter[i] * shared_dilation[i] + d_temp[i];
         in_range &= d_iter_im >= 0 && d_iter_im < shared_im_shape[i + 1];
         if (!in_range) { break; }
->>>>>>> 3baac6bf
-      }
-
-      // Write column data
+      }
       if (in_range) {
-<<<<<<< HEAD
-        int_tp data_im_offset = d_iter[0];
-=======
-        int data_im_offset = d_iter[0] * shared_dilation[0];
->>>>>>> 3baac6bf
+        int_tp data_im_offset = d_iter[0] * shared_dilation[0];
         for (i = 1; i < num_axes; ++i) {
           data_im_offset *= shared_im_shape[i + 1];
           data_im_offset += d_iter[i] * shared_dilation[i];
@@ -468,365 +148,10 @@
       } else {
         *data_col_ptr = 0;
       }
-
       data_col_ptr += data_col_inc;
       incremented = false;
       for (i = num_axes - 1; i >= 0; --i) {
-<<<<<<< HEAD
-        // Old: const int_tp d_max = kernel_shape[i];
-        // New (strided, limit is the external kernel size):
-        const int_tp d_max = (kernel_shape[i] - 1) * kstride[i] + 1;
-        if (d_iter[i] > d_max - kstride[i]) {
-=======
-        const int d_max = shared_kernel_shape[i];
-        if (d_iter[i] == d_max - 1) {
->>>>>>> 3baac6bf
-          d_iter[i] = 0;
-        } else {  // d_iter[i] <= d_max - kstride[i]
-          // Old: ++d_iter[i];
-          // New (strided, increment by the stride each time):
-          d_iter[i] += kstride[i];
-          incremented = true;
-          break;
-        }
-      }  // for (int_tp i = num_axes - 1; i >= 0; --i)
-    } while (incremented);  // do
-  }  // CUDA_KERNEL_LOOP(index, n)
-}
-
-<<<<<<< HEAD
-template<typename Dtype>
-__global__ void col2im_ndsk_gpu_kernel(const int_tp n, const int_tp num_axes,
-                                       const Dtype* data_col,
-                                       const int_tp* im_shape,
-                                       const int_tp* col_shape,
-                                       const int_tp* kernel_shape,
-                                       const int_tp* pad, const int_tp* stride,
-                                       const int_tp* kstride, Dtype* data_im) {
-  int_tp d_im[6];  // NOLINT(runtime/arrays)
-  int_tp d_col_size[6];  // NOLINT(runtime/arrays)
-  int_tp d_col_iter[6];  // NOLINT(runtime/arrays)
-  int_tp d_col_start[6];  // NOLINT(runtime/arrays)
-  int_tp d_col_end[6];  // NOLINT(runtime/arrays)
-  int_tp d_ext_patch[6];  // NOLINT(runtime/arrays)
-  int_tp d_idx[6];  // NOLINT(runtime/arrays)
-
-  for (int_tp i = num_axes - 1; i >= 0; --i) {
-    d_ext_patch[i] = (kernel_shape[i] - 1) * kstride[i] + 1;
-    d_col_size[i] = (im_shape[i + 1] + 2 * pad[i] - d_ext_patch[i]) / stride[i]
-        + 1;
-=======
-template <typename Dtype>
-void im2col_nd_gpu(const Dtype* data_im, const int num_spatial_axes,
-    const int num_kernels, const int* im_shape, const int* col_shape,
-    const int* kernel_shape, const int* pad, const int* stride,
-    const int* dilation, Dtype* data_col) {
-  // num_axes should be smaller than block size
-  DCHECK_LT(num_spatial_axes, CAFFE_CUDA_NUM_THREADS);
-  switch (num_spatial_axes) {
-  case 1:
-    im2col_nd_gpu_kernel<Dtype, 1>  // NOLINT_NEXT_LINE(whitespace/operators)
-        <<<CAFFE_GET_BLOCKS(num_kernels), CAFFE_CUDA_NUM_THREADS>>>(
-        num_kernels, data_im, im_shape, col_shape,
-        kernel_shape, pad, stride, dilation, data_col);
-    break;
-  case 2:
-    im2col_nd_gpu_kernel<Dtype, 2>  // NOLINT_NEXT_LINE(whitespace/operators)
-        <<<CAFFE_GET_BLOCKS(num_kernels), CAFFE_CUDA_NUM_THREADS>>>(
-        num_kernels, data_im, im_shape, col_shape,
-        kernel_shape, pad, stride, dilation, data_col);
-    break;
-  case 3:
-    im2col_nd_gpu_kernel<Dtype, 3>  // NOLINT_NEXT_LINE(whitespace/operators)
-        <<<CAFFE_GET_BLOCKS(num_kernels), CAFFE_CUDA_NUM_THREADS>>>(
-        num_kernels, data_im, im_shape, col_shape,
-        kernel_shape, pad, stride, dilation, data_col);
-    break;
-  case 4:
-    im2col_nd_gpu_kernel<Dtype, 4>  // NOLINT_NEXT_LINE(whitespace/operators)
-        <<<CAFFE_GET_BLOCKS(num_kernels), CAFFE_CUDA_NUM_THREADS>>>(
-        num_kernels, data_im, im_shape, col_shape,
-        kernel_shape, pad, stride, dilation, data_col);
-    break;
-  case 5:
-    im2col_nd_gpu_kernel<Dtype, 5>  // NOLINT_NEXT_LINE(whitespace/operators)
-        <<<CAFFE_GET_BLOCKS(num_kernels), CAFFE_CUDA_NUM_THREADS>>>(
-        num_kernels, data_im, im_shape, col_shape,
-        kernel_shape, pad, stride, dilation, data_col);
-    break;
-  case 6:
-    im2col_nd_gpu_kernel<Dtype, 6>  // NOLINT_NEXT_LINE(whitespace/operators)
-        <<<CAFFE_GET_BLOCKS(num_kernels), CAFFE_CUDA_NUM_THREADS>>>(
-        num_kernels, data_im, im_shape, col_shape,
-        kernel_shape, pad, stride, dilation, data_col);
-    break;
-  case 7:
-    im2col_nd_gpu_kernel<Dtype, 7>  // NOLINT_NEXT_LINE(whitespace/operators)
-        <<<CAFFE_GET_BLOCKS(num_kernels), CAFFE_CUDA_NUM_THREADS>>>(
-        num_kernels, data_im, im_shape, col_shape,
-        kernel_shape, pad, stride, dilation, data_col);
-    break;
-  case 8:
-    im2col_nd_gpu_kernel<Dtype, 8>  // NOLINT_NEXT_LINE(whitespace/operators)
-        <<<CAFFE_GET_BLOCKS(num_kernels), CAFFE_CUDA_NUM_THREADS>>>(
-        num_kernels, data_im, im_shape, col_shape,
-        kernel_shape, pad, stride, dilation, data_col);
-    break;
-  case 9:
-    im2col_nd_gpu_kernel<Dtype, 9>  // NOLINT_NEXT_LINE(whitespace/operators)
-        <<<CAFFE_GET_BLOCKS(num_kernels), CAFFE_CUDA_NUM_THREADS>>>(
-        num_kernels, data_im, im_shape, col_shape,
-        kernel_shape, pad, stride, dilation, data_col);
-    break;
-  case 10:
-    im2col_nd_gpu_kernel<Dtype, 10>  // NOLINT_NEXT_LINE(whitespace/operators)
-        <<<CAFFE_GET_BLOCKS(num_kernels), CAFFE_CUDA_NUM_THREADS>>>(
-        num_kernels, data_im, im_shape, col_shape,
-        kernel_shape, pad, stride, dilation, data_col);
-    break;
-  default:
-    LOG(FATAL) << "im2col_nd_gpu does not support computation with "
-               << num_spatial_axes << " spatial axes";
->>>>>>> 3baac6bf
-  }
-
-  CUDA_KERNEL_LOOP(index, n) {
-    // Initialize channel_in, computed in the loop below, with intermediate
-    // computations used to compute the spatial indices.
-    int_tp channel_im = index;
-    // Calculate d_im (image dimensions).
-    for (int_tp i = num_axes - 1; i >= 0; --i) {
-      d_im[i] = channel_im % im_shape[i + 1] + pad[i];
-      channel_im /= im_shape[i + 1];
-    }
-    // Calculate col start/end indices.
-    bool done = false;
-    for (int_tp i = 0; i < num_axes; ++i) {
-      // Old:
-      /*d_col_start[i] = d_col_iter[i] =
-       (d_im[i] < kernel_shape[i]) ?
-       0 : (d_im[i] - kernel_shape[i]) / stride[i] + 1;
-       d_col_end[i] = min(d_im[i] / stride[i] + 1, col_shape[i + 1]);*/
-      // New:
-      d_col_start[i] =
-          (d_im[i] < d_ext_patch[i]) ?
-              d_im[i] % kstride[i] : (d_im[i] - d_ext_patch[i]) + 1;
-      d_col_iter[i] = d_col_start[i];
-      d_idx[i] = (d_im[i] - d_col_start[i]) / kstride[i];
-      d_col_end[i] =
-          (d_im[i] >= d_col_size[i]) ?
-              (d_col_size[i] - 1)
-                  - ((d_col_size[i] - 1) - d_col_start[i]) % kstride[i] :
-              d_im[i];
-      if (d_col_start[i] > d_col_end[i]) {
-        // Skip computation if the dimension is 0 at any spatial axis --
-        // final val will be 0.
-        data_im[index] = 0;
-        done = true;
-        break;  // for (int_tp i = 0; i < num_axes; ++i)
-      }
-    }
-    if (done) {
-      continue;  // CUDA_KERNEL_LOOP(index, n)
-    }
-    // Loop over the col to compute the output val.
-    Dtype val = 0;
-    bool incremented = true;
-    do {
-      // Compute the final offset.
-      int_tp final_offset = 0;
-      int_tp coeff_prod = 1;
-      for (int_tp i = num_axes - 1; i >= 0; --i) {
-        final_offset += d_col_iter[i] * coeff_prod;
-        coeff_prod *= d_col_size[i];
-      }
-      for (int_tp i = num_axes - 1; i >= 0; --i) {
-        final_offset += d_idx[i] * coeff_prod;
-        coeff_prod *= kernel_shape[i];
-      }
-      final_offset += channel_im * coeff_prod;
-      val += data_col[final_offset];
-      incremented = false;
-      for (int_tp i = num_axes - 1; i >= 0; --i) {
-        if (d_col_iter[i] > d_col_end[i] - kstride[i]) {
-          d_col_iter[i] = d_col_start[i];
-          d_idx[i] = (d_im[i] - d_col_start[i]) / kstride[i];
-        } else {  // d_col_iter[i] <= d_max - kstride[1]
-          d_col_iter[i] += kstride[i];
-          --d_idx[i];
-          incremented = true;
-          break;  // for (int_tp i = num_axes - 1; i >= 0; --i)
-        }
-      }  // for (int_tp i = num_axes - 1; i >= 0; --i)
-    } while (incremented);
-    data_im[index] = val;
-  }  // CUDA_KERNEL_LOOP(index, n)
-}
-
-template<typename Dtype>
-void im2col_ndsk_gpu(const Dtype* data_im, const int_tp num_spatial_axes,
-                     const int_tp num_kernels, const int_tp* im_shape,
-                     const int_tp* col_shape, const int_tp* kernel_shape,
-                     const int_tp* pad, const int_tp* stride,
-                     const int_tp* kstride, Dtype* data_col) {
-  im2col_ndsk_gpu_kernel<Dtype>  // NOLINT_NEXT_LINE(whitespace/operators)
-  CUDA_KERNEL(CAFFE_GET_BLOCKS(num_kernels), CAFFE_CUDA_NUM_THREADS) (
-      num_kernels, num_spatial_axes, data_im, im_shape, col_shape,
-      kernel_shape, pad, stride, kstride, data_col);
-  CUDA_POST_KERNEL_CHECK;
-}
-
-// Explicit instantiation
-<<<<<<< HEAD
-template void im2col_ndsk_gpu(const float* data_im,
-                              const int_tp num_spatial_axes,
-                              const int_tp num_kernels, const int_tp* im_shape,
-                              const int_tp* col_shape,
-                              const int_tp* kernel_shape, const int_tp* pad,
-                              const int_tp* stride, const int_tp* kstride,
-                              float* data_col);
-template void im2col_ndsk_gpu(const double* data_im,
-                              const int_tp num_spatial_axes,
-                              const int_tp num_kernels, const int_tp* im_shape,
-                              const int_tp* col_shape,
-                              const int_tp* kernel_shape, const int_tp* pad,
-                              const int_tp* stride, const int_tp* kstride,
-                              double* data_col);
-
-template<typename Dtype>
-void col2im_ndsk_gpu(const Dtype* data_col, const int_tp num_spatial_axes,
-                     const int_tp im_size, const int_tp* im_shape,
-                     const int_tp* col_shape, const int_tp* kernel_shape,
-                     const int_tp* pad, const int_tp* stride,
-                     const int_tp* kstride, Dtype* data_im) {
-  col2im_ndsk_gpu_kernel<Dtype>  // NOLINT_NEXT_LINE(whitespace/operators)
-  CUDA_KERNEL(CAFFE_GET_BLOCKS(im_size), CAFFE_CUDA_NUM_THREADS)(
-      im_size, num_spatial_axes, data_col, im_shape, col_shape,
-      kernel_shape, pad, stride, kstride, data_im);
-  CUDA_POST_KERNEL_CHECK;
-}
-
-// Explicit instantiation
-template void col2im_ndsk_gpu(const float* data_col, const int_tp num_axes,
-                              const int_tp im_size, const int_tp* im_shape,
-                              const int_tp* col_shape,
-                              const int_tp* kernel_shape, const int_tp* pad,
-                              const int_tp* stride, const int_tp* kstride,
-                              float* data_im);
-template void col2im_ndsk_gpu(const double* data_col, const int_tp num_axes,
-                              const int_tp im_size, const int_tp* im_shape,
-                              const int_tp* col_shape,
-                              const int_tp* kernel_shape, const int_tp* pad,
-                              const int_tp* stride, const int_tp* kstride,
-                              double* data_im);
-
-template<typename Dtype>
-__global__ void im2col_nd_gpu_kernel(const int_tp n, const int_tp num_axes,
-                                     const Dtype* data_im,
-                                     const int_tp* im_shape,
-                                     const int_tp* col_shape,
-                                     const int_tp* kernel_shape,
-                                     const int_tp* pad, const int_tp* stride,
-                                     Dtype* data_col) {
-  int_tp d_temp[6];  // NOLINT(runtime/arrays)
-  int_tp d_iter[6];  // NOLINT(runtime/arrays)
-  int_tp i;
-  CUDA_KERNEL_LOOP(index, n) {
-    // Initialize channel_in, computed in the loop below, with intermediate
-    // computations used to compute the spatial indices.
-    int_tp channel_in = index;
-    int_tp channel_out = 1;
-    for (i = num_axes - 1; i >= 0; --i) {
-      d_temp[i] = channel_in % col_shape[i + 1];
-      channel_in /= col_shape[i + 1];
-      channel_out *= kernel_shape[i];
-    }
-    channel_out *= channel_in;
-    int_tp data_col_inc = 1;
-    for (i = 0; i < num_axes; ++i) {
-      channel_out *= col_shape[i + 1];
-      channel_out += d_temp[i];
-      d_temp[i] = d_temp[i] * stride[i] - pad[i];
-      channel_in *= im_shape[i + 1];
-      channel_in += d_temp[i];
-      data_col_inc *= col_shape[i + 1];
-      d_iter[i] = 0;
-=======
-template void im2col_nd_gpu<float>(const float* data_im,
-    const int num_spatial_axes, const int col_size,
-    const int* im_shape, const int* col_shape,
-    const int* kernel_shape, const int* pad, const int* stride,
-    const int* dilation, float* data_col);
-template void im2col_nd_gpu<double>(const double* data_im,
-    const int num_spatial_axes, const int col_size,
-    const int* im_shape, const int* col_shape,
-    const int* kernel_shape, const int* pad, const int* stride,
-    const int* dilation, double* data_col);
-
-template <typename Dtype>
-__global__ void col2im_gpu_kernel(const int n, const Dtype* data_col,
-    const int height, const int width, const int channels,
-    const int kernel_h, const int kernel_w,
-    const int pad_h, const int pad_w,
-    const int stride_h, const int stride_w,
-    const int dilation_h, const int dilation_w,
-    const int height_col, const int width_col,
-    Dtype* data_im) {
-  CUDA_KERNEL_LOOP(index, n) {
-    Dtype val = 0;
-    const int w_im = index % width + pad_w;
-    const int h_im = (index / width) % height + pad_h;
-    const int c_im = index / (width * height);
-    int kernel_extent_w = (kernel_w - 1) * dilation_w + 1;
-    int kernel_extent_h = (kernel_h - 1) * dilation_h + 1;
-    // compute the start and end of the output
-    const int w_col_start =
-        (w_im < kernel_extent_w) ? 0 : (w_im - kernel_extent_w) / stride_w + 1;
-    const int w_col_end = min(w_im / stride_w + 1, width_col);
-    const int h_col_start =
-        (h_im < kernel_extent_h) ? 0 : (h_im - kernel_extent_h) / stride_h + 1;
-    const int h_col_end = min(h_im / stride_h + 1, height_col);
-    // TODO: use LCM of stride and dilation to avoid unnecessary loops
-    for (int h_col = h_col_start; h_col < h_col_end; h_col += 1) {
-      for (int w_col = w_col_start; w_col < w_col_end; w_col += 1) {
-        int h_k = (h_im - h_col * stride_h);
-        int w_k = (w_im - w_col * stride_w);
-        if (h_k % dilation_h == 0 && w_k % dilation_w == 0) {
-          h_k /= dilation_h;
-          w_k /= dilation_w;
-          int data_col_index = (((c_im * kernel_h + h_k) * kernel_w + w_k) *
-                                height_col + h_col) * width_col + w_col;
-          val += data_col[data_col_index];
-        }
-      }
->>>>>>> 3baac6bf
-    }
-    Dtype* data_col_ptr = data_col + channel_out;
-    const Dtype* data_im_ptr = data_im + channel_in;
-    bool incremented;
-    do {
-      bool in_range = true;
-      for (i = 0; i < num_axes; ++i) {
-        const int_tp d_iter_im = d_iter[i] + d_temp[i];
-        in_range &= d_iter_im >= 0 && d_iter_im < im_shape[i + 1];
-        if (!in_range) {
-          break;
-        }
-      }
-      if (in_range) {
-        int_tp data_im_offset = d_iter[0];
-        for (i = 1; i < num_axes; ++i) {
-          data_im_offset *= im_shape[i + 1];
-          data_im_offset += d_iter[i];
-        }
-        *data_col_ptr = data_im_ptr[data_im_offset];
-      } else {
-        *data_col_ptr = 0;
-      }
-      data_col_ptr += data_col_inc;
-      incremented = false;
-      for (i = num_axes - 1; i >= 0; --i) {
-        const int_tp d_max = kernel_shape[i];
+        const int_tp d_max = shared_kernel_shape[i];
         if (d_iter[i] == d_max - 1) {
           d_iter[i] = 0;
         } else {  // d_iter[i] < d_max - 1
@@ -839,99 +164,188 @@
   }  // CUDA_KERNEL_LOOP(index, n)
 }
 
-<<<<<<< HEAD
 template<typename Dtype>
 void im2col_nd_gpu(const Dtype* data_im, const int_tp num_spatial_axes,
                    const int_tp num_kernels, const int_tp* im_shape,
                    const int_tp* col_shape, const int_tp* kernel_shape,
-                   const int_tp* pad, const int_tp* stride, Dtype* data_col) {
-  im2col_nd_gpu_kernel<Dtype>  // NOLINT_NEXT_LINE(whitespace/operators)
-  CUDA_KERNEL(CAFFE_GET_BLOCKS(num_kernels), CAFFE_CUDA_NUM_THREADS)(
-      num_kernels, num_spatial_axes, data_im, im_shape, col_shape,
-      kernel_shape, pad, stride, data_col);
-=======
-template <typename Dtype>
-void col2im_gpu(const Dtype* data_col, const int channels,
-    const int height, const int width, const int kernel_h, const int kernel_w,
-    const int pad_h, const int pad_w, const int stride_h,
-    const int stride_w, const int dilation_h, const int dilation_w,
-    Dtype* data_im) {
-  int height_col = (height + 2 * pad_h - (dilation_h * (kernel_h - 1) + 1)) /
+                   const int_tp* pad, const int_tp* stride,
+                   const int_tp* dilation, Dtype* data_col) {
+  // num_axes should be smaller than block size
+  DCHECK_LT(num_spatial_axes, CAFFE_CUDA_NUM_THREADS);
+  switch (num_spatial_axes) {
+  case 1:
+    im2col_nd_gpu_kernel<Dtype, 1>  // NOLint_tp_NEXT_LINE(whitespace/operators)
+        CUDA_KERNEL(CAFFE_GET_BLOCKS(num_kernels), CAFFE_CUDA_NUM_THREADS)(
+        num_kernels, data_im, im_shape, col_shape,
+        kernel_shape, pad, stride, dilation, data_col);
+    break;
+  case 2:
+    im2col_nd_gpu_kernel<Dtype, 2>  // NOLint_tp_NEXT_LINE(whitespace/operators)
+        CUDA_KERNEL(CAFFE_GET_BLOCKS(num_kernels), CAFFE_CUDA_NUM_THREADS)(
+        num_kernels, data_im, im_shape, col_shape,
+        kernel_shape, pad, stride, dilation, data_col);
+    break;
+  case 3:
+    im2col_nd_gpu_kernel<Dtype, 3>  // NOLint_tp_NEXT_LINE(whitespace/operators)
+        CUDA_KERNEL(CAFFE_GET_BLOCKS(num_kernels), CAFFE_CUDA_NUM_THREADS)(
+        num_kernels, data_im, im_shape, col_shape,
+        kernel_shape, pad, stride, dilation, data_col);
+    break;
+  case 4:
+    im2col_nd_gpu_kernel<Dtype, 4>  // NOLint_tp_NEXT_LINE(whitespace/operators)
+        CUDA_KERNEL(CAFFE_GET_BLOCKS(num_kernels), CAFFE_CUDA_NUM_THREADS)(
+        num_kernels, data_im, im_shape, col_shape,
+        kernel_shape, pad, stride, dilation, data_col);
+    break;
+  case 5:
+    im2col_nd_gpu_kernel<Dtype, 5>  // NOLint_tp_NEXT_LINE(whitespace/operators)
+        CUDA_KERNEL(CAFFE_GET_BLOCKS(num_kernels), CAFFE_CUDA_NUM_THREADS)(
+        num_kernels, data_im, im_shape, col_shape,
+        kernel_shape, pad, stride, dilation, data_col);
+    break;
+  case 6:
+    im2col_nd_gpu_kernel<Dtype, 6>  // NOLint_tp_NEXT_LINE(whitespace/operators)
+        CUDA_KERNEL(CAFFE_GET_BLOCKS(num_kernels), CAFFE_CUDA_NUM_THREADS)(
+        num_kernels, data_im, im_shape, col_shape,
+        kernel_shape, pad, stride, dilation, data_col);
+    break;
+  case 7:
+    im2col_nd_gpu_kernel<Dtype, 7>  // NOLint_tp_NEXT_LINE(whitespace/operators)
+        CUDA_KERNEL(CAFFE_GET_BLOCKS(num_kernels), CAFFE_CUDA_NUM_THREADS)(
+        num_kernels, data_im, im_shape, col_shape,
+        kernel_shape, pad, stride, dilation, data_col);
+    break;
+  case 8:
+    im2col_nd_gpu_kernel<Dtype, 8>  // NOLint_tp_NEXT_LINE(whitespace/operators)
+        CUDA_KERNEL(CAFFE_GET_BLOCKS(num_kernels), CAFFE_CUDA_NUM_THREADS)(
+        num_kernels, data_im, im_shape, col_shape,
+        kernel_shape, pad, stride, dilation, data_col);
+    break;
+  case 9:
+    im2col_nd_gpu_kernel<Dtype, 9>  // NOLint_tp_NEXT_LINE(whitespace/operators)
+        CUDA_KERNEL(CAFFE_GET_BLOCKS(num_kernels), CAFFE_CUDA_NUM_THREADS)(
+        num_kernels, data_im, im_shape, col_shape,
+        kernel_shape, pad, stride, dilation, data_col);
+    break;
+  case 10:
+    im2col_nd_gpu_kernel<Dtype, 10>  // NOLint_tp_NEXT_LINE(whitespace/operators)
+        CUDA_KERNEL(CAFFE_GET_BLOCKS(num_kernels), CAFFE_CUDA_NUM_THREADS)(
+        num_kernels, data_im, im_shape, col_shape,
+        kernel_shape, pad, stride, dilation, data_col);
+    break;
+  default:
+    LOG(FATAL) << "im2col_nd_gpu does not support computation with "
+               << num_spatial_axes << " spatial axes";
+  }
+  CUDA_POST_KERNEL_CHECK;
+}
+
+// Explicit instantiation
+template void im2col_nd_gpu<float>(const float* data_im,
+    const int_tp num_spatial_axes, const int_tp col_size,
+    const int_tp* im_shape, const int_tp* col_shape,
+    const int_tp* kernel_shape, const int_tp* pad, const int_tp* stride,
+    const int_tp* dilation, float* data_col);
+template void im2col_nd_gpu<double>(const double* data_im,
+    const int_tp num_spatial_axes, const int_tp col_size,
+    const int_tp* im_shape, const int_tp* col_shape,
+    const int_tp* kernel_shape, const int_tp* pad, const int_tp* stride,
+    const int_tp* dilation, double* data_col);
+
+template<typename Dtype>
+__global__ void col2im_gpu_kernel(const int_tp n, const Dtype* data_col,
+                                  const int_tp height, const int_tp width,
+                                  const int_tp channels, const int_tp kernel_h,
+                                  const int_tp kernel_w, const int_tp pad_h,
+                                  const int_tp pad_w, const int_tp stride_h,
+                                  const int_tp stride_w,
+                                  const int_tp dilation_h,
+                                  const int_tp dilation_w,
+                                  const int_tp height_col,
+                                  const int_tp width_col, Dtype* data_im) {
+  CUDA_KERNEL_LOOP(index, n) {
+    Dtype val = 0;
+    const int_tp w_im = index % width + pad_w;
+    const int_tp h_im = (index / width) % height + pad_h;
+    const int_tp c_im = index / (width * height);
+    int_tp kernel_extent_w = (kernel_w - 1) * dilation_w + 1;
+    int_tp kernel_extent_h = (kernel_h - 1) * dilation_h + 1;
+    // compute the start and end of the output
+    const int_tp w_col_start =
+        (w_im < kernel_extent_w) ? 0 : (w_im - kernel_extent_w) / stride_w + 1;
+    const int_tp w_col_end = min(w_im / stride_w + 1, width_col);
+    const int_tp h_col_start =
+        (h_im < kernel_extent_h) ? 0 : (h_im - kernel_extent_h) / stride_h + 1;
+    const int_tp h_col_end = min(h_im / stride_h + 1, height_col);
+    // TODO: use LCM of stride and dilation to avoid unnecessary loops
+    for (int_tp h_col = h_col_start; h_col < h_col_end; h_col += 1) {
+      for (int_tp w_col = w_col_start; w_col < w_col_end; w_col += 1) {
+        int_tp h_k = (h_im - h_col * stride_h);
+        int_tp w_k = (w_im - w_col * stride_w);
+        if (h_k % dilation_h == 0 && w_k % dilation_w == 0) {
+          h_k /= dilation_h;
+          w_k /= dilation_w;
+          int_tp data_col_index = (((c_im * kernel_h + h_k) * kernel_w + w_k) *
+                                height_col + h_col) * width_col + w_col;
+          val += data_col[data_col_index];
+        }
+      }
+    }
+    data_im[index] = val;
+  }
+}
+
+template<typename Dtype>
+void col2im_gpu(const Dtype* data_col, const int_tp channels,
+                const int_tp height, const int_tp width, const int_tp kernel_h,
+                const int_tp kernel_w, const int_tp pad_h, const int_tp pad_w,
+                const int_tp stride_h, const int_tp stride_w,
+                const int_tp dilation_h, const int_tp dilation_w,
+                Dtype* data_im) {
+  int_tp height_col = (height + 2 * pad_h - (dilation_h * (kernel_h - 1) + 1)) /
       stride_h + 1;
-  int width_col = (width + 2 * pad_w - (dilation_w * (kernel_w - 1) + 1)) /
+  int_tp width_col = (width + 2 * pad_w - (dilation_w * (kernel_w - 1) + 1)) /
       stride_w + 1;
-  int num_kernels = channels * height * width;
+  int_tp num_kernels = channels * height * width;
   // To avoid involving atomic operations, we will launch one kernel per
   // bottom dimension, and then in the kernel add up the top dimensions.
-  // NOLINT_NEXT_LINE(whitespace/operators)
-  col2im_gpu_kernel<Dtype><<<CAFFE_GET_BLOCKS(num_kernels),
-                             CAFFE_CUDA_NUM_THREADS>>>(
+  // NOLint_tp_NEXT_LINE(whitespace/operators)
+  col2im_gpu_kernel<Dtype>CUDA_KERNEL(CAFFE_GET_BLOCKS(num_kernels),
+                             CAFFE_CUDA_NUM_THREADS)(
       num_kernels, data_col, height, width, channels, kernel_h, kernel_w,
       pad_h, pad_w, stride_h, stride_w, dilation_h, dilation_w,
       height_col, width_col, data_im);
->>>>>>> 3baac6bf
   CUDA_POST_KERNEL_CHECK;
 }
 
 // Explicit instantiation
-<<<<<<< HEAD
-template void im2col_nd_gpu<float>(const float* data_im,
-                                   const int_tp num_spatial_axes,
-                                   const int_tp col_size,
-                                   const int_tp* im_shape,
-                                   const int_tp* col_shape,
-                                   const int_tp* kernel_shape,
-                                   const int_tp* pad, const int_tp* stride,
-                                   float* data_col);
-template void im2col_nd_gpu<double>(const double* data_im,
-                                    const int_tp num_spatial_axes,
-                                    const int_tp col_size,
-                                    const int_tp* im_shape,
-                                    const int_tp* col_shape,
-                                    const int_tp* kernel_shape,
-                                    const int_tp* pad, const int_tp* stride,
-                                    double* data_col);
-
-template<typename Dtype>
-__global__ void col2im_nd_gpu_kernel(const int_tp n, const int_tp num_axes,
-                                     const Dtype* data_col,
-                                     const int_tp* im_shape,
-                                     const int_tp* col_shape,
-                                     const int_tp* kernel_shape,
-                                     const int_tp* pad, const int_tp* stride,
-                                     Dtype* data_im) {
-  int_tp d_im[6];  // NOLINT(runtime/arrays)
-  int_tp d_col_iter[6];  // NOLINT(runtime/arrays)
-  int_tp d_col_start[6];  // NOLINT(runtime/arrays)
-  int_tp d_col_end[6];  // NOLINT(runtime/arrays)
-=======
-template void col2im_gpu<float>(const float* data_col, const int channels,
-    const int height, const int width, const int kernel_h, const int kernel_w,
-    const int pad_h, const int pad_w, const int stride_h,
-    const int stride_w, const int dilation_h, const int dilation_w,
+template void col2im_gpu<float>(const float* data_col, const int_tp channels,
+    const int_tp height, const int_tp width, const int_tp kernel_h, const int_tp kernel_w,
+    const int_tp pad_h, const int_tp pad_w, const int_tp stride_h,
+    const int_tp stride_w, const int_tp dilation_h, const int_tp dilation_w,
     float* data_im);
-template void col2im_gpu<double>(const double* data_col, const int channels,
-    const int height, const int width, const int kernel_h, const int kernel_w,
-    const int pad_h, const int pad_w, const int stride_h,
-    const int stride_w, const int dilation_h, const int dilation_w,
+template void col2im_gpu<double>(const double* data_col, const int_tp channels,
+    const int_tp height, const int_tp width, const int_tp kernel_h, const int_tp kernel_w,
+    const int_tp pad_h, const int_tp pad_w, const int_tp stride_h,
+    const int_tp stride_w, const int_tp dilation_h, const int_tp dilation_w,
     double* data_im);
 
-template <typename Dtype, int num_axes>
-__global__ void col2im_nd_gpu_kernel(const int n, const Dtype* data_col,
-    const int* im_shape, const int* col_shape,
-    const int* kernel_shape, const int* pad, const int* stride,
-    const int* dilation, Dtype* data_im) {
-  int d_im[num_axes];  // NOLINT(runtime/arrays)
-  int d_col_iter[num_axes];  // NOLINT(runtime/arrays)
-  int d_col_start[num_axes];  // NOLINT(runtime/arrays)
-  int d_col_end[num_axes];  // NOLINT(runtime/arrays)
-
-  __shared__ int shared_dilation[num_axes];
-  __shared__ int shared_kernel_shape[num_axes];
-  __shared__ int shared_pad[num_axes];
-  __shared__ int shared_stride[num_axes];
-  __shared__ int shared_col_shape[num_axes + 1];
-  __shared__ int shared_im_shape[num_axes + 1];
+template <typename Dtype, int_tp num_axes>
+__global__ void col2im_nd_gpu_kernel(const int_tp n, const Dtype* data_col,
+    const int_tp* im_shape, const int_tp* col_shape,
+    const int_tp* kernel_shape, const int_tp* pad, const int_tp* stride,
+    const int_tp* dilation, Dtype* data_im) {
+  int_tp d_im[num_axes];  // NOLint_tp(runtime/arrays)
+  int_tp d_col_iter[num_axes];  // NOLint_tp(runtime/arrays)
+  int_tp d_col_start[num_axes];  // NOLint_tp(runtime/arrays)
+  int_tp d_col_end[num_axes];  // NOLint_tp(runtime/arrays)
+
+  __shared__ int_tp shared_dilation[num_axes];
+  __shared__ int_tp shared_kernel_shape[num_axes];
+  __shared__ int_tp shared_pad[num_axes];
+  __shared__ int_tp shared_stride[num_axes];
+  __shared__ int_tp shared_col_shape[num_axes + 1];
+  __shared__ int_tp shared_im_shape[num_axes + 1];
 
   if (threadIdx.x < num_axes) {
     shared_dilation[threadIdx.x] = dilation[threadIdx.x];
@@ -945,41 +359,25 @@
   }
   __syncthreads();
 
->>>>>>> 3baac6bf
   CUDA_KERNEL_LOOP(index, n) {
-    // Initialize channel_in, computed in the loop below, with intermediate
+    // Initialize channel_in, computed in the loop below, with int_tpermediate
     // computations used to compute the spatial indices.
-    int_tp channel_im = index;
+    int_tp c_im = index;
     // Calculate d_im (image dimensions).
-<<<<<<< HEAD
     for (int_tp i = num_axes - 1; i >= 0; --i) {
-      d_im[i] = channel_im % im_shape[i + 1] + pad[i];
-      channel_im /= im_shape[i + 1];
+      d_im[i] = c_im % shared_im_shape[i + 1] + shared_pad[i];
+      c_im /= shared_im_shape[i + 1];
     }
     // Calculate col start/end indices.
     bool done = false;
     for (int_tp i = 0; i < num_axes; ++i) {
-      d_col_start[i] = d_col_iter[i] =
-          (d_im[i] < kernel_shape[i]) ?
-              0 : (d_im[i] - kernel_shape[i]) / stride[i] + 1;
-      d_col_end[i] = min((int_tpc) (d_im[i] / stride[i] + 1),
-                         (int_tpc) (col_shape[i + 1]));
-=======
-    for (int i = num_axes - 1; i >= 0; --i) {
-      d_im[i] = c_im % shared_im_shape[i + 1] + shared_pad[i];
-      c_im /= shared_im_shape[i + 1];
-    }
-    // Calculate col start/end indices.
-    bool done = false;
-    for (int i = 0; i < num_axes; ++i) {
-      const int kernel_extent =
+      const int_tp kernel_extent =
           shared_dilation[i] * (shared_kernel_shape[i] - 1) + 1;
       d_col_start[i] = d_col_iter[i] =
           (d_im[i] < kernel_extent) ? 0 :
           (d_im[i] - kernel_extent) / shared_stride[i] + 1;
       d_col_end[i] =
           min(d_im[i] / shared_stride[i] + 1, shared_col_shape[i + 1]);
->>>>>>> 3baac6bf
       if (d_col_start[i] >= d_col_end[i]) {
         // Skip computation if the dimension is 0 at any spatial axis --
         // final val will be 0.
@@ -997,23 +395,10 @@
     bool skip = false;
     do {
       // Compute the final offset.
-<<<<<<< HEAD
       int_tp final_offset = 0;
       int_tp kernel_shape_prod = 1;
+      int_tp kernel_index;
       for (int_tp i = num_axes - 1; i >= 0; --i) {
-        final_offset += (d_im[i] - d_col_iter[i] * stride[i])
-            * kernel_shape_prod;
-        kernel_shape_prod *= kernel_shape[i];
-      }
-      final_offset += kernel_shape_prod * channel_im;
-      for (int_tp i = 0; i < num_axes; ++i) {
-        final_offset *= col_shape[i + 1];
-        final_offset += d_col_iter[i];
-=======
-      int final_offset = 0;
-      int kernel_shape_prod = 1;
-      int kernel_index;
-      for (int i = num_axes - 1; i >= 0; --i) {
         kernel_index = d_im[i] - d_col_iter[i] * shared_stride[i];
         if (kernel_index % shared_dilation[i]) {
           skip = true;
@@ -1026,12 +411,11 @@
       }
       if (!skip) {
         final_offset += kernel_shape_prod * c_im;
-        for (int i = 0; i < num_axes; ++i) {
+        for (int_tp i = 0; i < num_axes; ++i) {
           final_offset *= shared_col_shape[i + 1];
           final_offset += d_col_iter[i];
         }
         val += data_col[final_offset];
->>>>>>> 3baac6bf
       }
       skip = false;
       incremented = false;
@@ -1045,87 +429,77 @@
           break;  // for (int_tp i = num_axes - 1; i >= 0; --i)
         }
       }  // for (int_tp i = num_axes - 1; i >= 0; --i)
-    } while (incremented);
+    }  while (incremented);
     data_im[index] = val;
   }  // CUDA_KERNEL_LOOP(index, n)
 }
 
-<<<<<<< HEAD
 template<typename Dtype>
 void col2im_nd_gpu(const Dtype* data_col, const int_tp num_spatial_axes,
                    const int_tp im_size, const int_tp* im_shape,
                    const int_tp* col_shape, const int_tp* kernel_shape,
-                   const int_tp* pad, const int_tp* stride, Dtype* data_im) {
-  col2im_nd_gpu_kernel<Dtype>  // NOLINT_NEXT_LINE(whitespace/operators)
-  CUDA_KERNEL(CAFFE_GET_BLOCKS(im_size), CAFFE_CUDA_NUM_THREADS)(
-      im_size, num_spatial_axes, data_col, im_shape, col_shape,
-      kernel_shape, pad, stride, data_im);
-=======
-template <typename Dtype>
-void col2im_nd_gpu(const Dtype* data_col, const int num_spatial_axes,
-    const int im_size, const int* im_shape, const int* col_shape,
-    const int* kernel_shape, const int* pad, const int* stride,
-    const int* dilation, Dtype* data_im) {
+                   const int_tp* pad, const int_tp* stride,
+                   const int_tp* dilation, Dtype* data_im) {
   // num_axes should be smaller than block size
   DCHECK_LT(num_spatial_axes, CAFFE_CUDA_NUM_THREADS);
   switch (num_spatial_axes) {
   case 1:
-    col2im_nd_gpu_kernel<Dtype, 1>  // NOLINT_NEXT_LINE(whitespace/operators)
-          <<<CAFFE_GET_BLOCKS(im_size), CAFFE_CUDA_NUM_THREADS>>>(
+    col2im_nd_gpu_kernel<Dtype, 1>  // NOLint_tp_NEXT_LINE(whitespace/operators)
+          CUDA_KERNEL(CAFFE_GET_BLOCKS(im_size), CAFFE_CUDA_NUM_THREADS)(
           im_size, data_col, im_shape, col_shape,
           kernel_shape, pad, stride, dilation, data_im);
     break;
   case 2:
-    col2im_nd_gpu_kernel<Dtype, 2>  // NOLINT_NEXT_LINE(whitespace/operators)
-          <<<CAFFE_GET_BLOCKS(im_size), CAFFE_CUDA_NUM_THREADS>>>(
+    col2im_nd_gpu_kernel<Dtype, 2>  // NOLint_tp_NEXT_LINE(whitespace/operators)
+          CUDA_KERNEL(CAFFE_GET_BLOCKS(im_size), CAFFE_CUDA_NUM_THREADS)(
           im_size, data_col, im_shape, col_shape,
           kernel_shape, pad, stride, dilation, data_im);
     break;
   case 3:
-    col2im_nd_gpu_kernel<Dtype, 3>  // NOLINT_NEXT_LINE(whitespace/operators)
-          <<<CAFFE_GET_BLOCKS(im_size), CAFFE_CUDA_NUM_THREADS>>>(
+    col2im_nd_gpu_kernel<Dtype, 3>  // NOLint_tp_NEXT_LINE(whitespace/operators)
+          CUDA_KERNEL(CAFFE_GET_BLOCKS(im_size), CAFFE_CUDA_NUM_THREADS)(
           im_size, data_col, im_shape, col_shape,
           kernel_shape, pad, stride, dilation, data_im);
     break;
   case 4:
-    col2im_nd_gpu_kernel<Dtype, 4>  // NOLINT_NEXT_LINE(whitespace/operators)
-          <<<CAFFE_GET_BLOCKS(im_size), CAFFE_CUDA_NUM_THREADS>>>(
+    col2im_nd_gpu_kernel<Dtype, 4>  // NOLint_tp_NEXT_LINE(whitespace/operators)
+          CUDA_KERNEL(CAFFE_GET_BLOCKS(im_size), CAFFE_CUDA_NUM_THREADS)(
           im_size, data_col, im_shape, col_shape,
           kernel_shape, pad, stride, dilation, data_im);
     break;
   case 5:
-    col2im_nd_gpu_kernel<Dtype, 5>  // NOLINT_NEXT_LINE(whitespace/operators)
-          <<<CAFFE_GET_BLOCKS(im_size), CAFFE_CUDA_NUM_THREADS>>>(
+    col2im_nd_gpu_kernel<Dtype, 5>  // NOLint_tp_NEXT_LINE(whitespace/operators)
+          CUDA_KERNEL(CAFFE_GET_BLOCKS(im_size), CAFFE_CUDA_NUM_THREADS)(
           im_size, data_col, im_shape, col_shape,
           kernel_shape, pad, stride, dilation, data_im);
     break;
   case 6:
-    col2im_nd_gpu_kernel<Dtype, 6>  // NOLINT_NEXT_LINE(whitespace/operators)
-          <<<CAFFE_GET_BLOCKS(im_size), CAFFE_CUDA_NUM_THREADS>>>(
+    col2im_nd_gpu_kernel<Dtype, 6>  // NOLint_tp_NEXT_LINE(whitespace/operators)
+          CUDA_KERNEL(CAFFE_GET_BLOCKS(im_size), CAFFE_CUDA_NUM_THREADS)(
           im_size, data_col, im_shape, col_shape,
           kernel_shape, pad, stride, dilation, data_im);
     break;
   case 7:
-    col2im_nd_gpu_kernel<Dtype, 7>  // NOLINT_NEXT_LINE(whitespace/operators)
-          <<<CAFFE_GET_BLOCKS(im_size), CAFFE_CUDA_NUM_THREADS>>>(
+    col2im_nd_gpu_kernel<Dtype, 7>  // NOLint_tp_NEXT_LINE(whitespace/operators)
+          CUDA_KERNEL(CAFFE_GET_BLOCKS(im_size), CAFFE_CUDA_NUM_THREADS)(
           im_size, data_col, im_shape, col_shape,
           kernel_shape, pad, stride, dilation, data_im);
     break;
   case 8:
-    col2im_nd_gpu_kernel<Dtype, 8>  // NOLINT_NEXT_LINE(whitespace/operators)
-          <<<CAFFE_GET_BLOCKS(im_size), CAFFE_CUDA_NUM_THREADS>>>(
+    col2im_nd_gpu_kernel<Dtype, 8>  // NOLint_tp_NEXT_LINE(whitespace/operators)
+          CUDA_KERNEL(CAFFE_GET_BLOCKS(im_size), CAFFE_CUDA_NUM_THREADS)(
           im_size, data_col, im_shape, col_shape,
           kernel_shape, pad, stride, dilation, data_im);
     break;
   case 9:
-    col2im_nd_gpu_kernel<Dtype, 9>  // NOLINT_NEXT_LINE(whitespace/operators)
-          <<<CAFFE_GET_BLOCKS(im_size), CAFFE_CUDA_NUM_THREADS>>>(
+    col2im_nd_gpu_kernel<Dtype, 9>  // NOLint_tp_NEXT_LINE(whitespace/operators)
+          CUDA_KERNEL(CAFFE_GET_BLOCKS(im_size), CAFFE_CUDA_NUM_THREADS)(
           im_size, data_col, im_shape, col_shape,
           kernel_shape, pad, stride, dilation, data_im);
     break;
   case 10:
-    col2im_nd_gpu_kernel<Dtype, 10>  // NOLINT_NEXT_LINE(whitespace/operators)
-          <<<CAFFE_GET_BLOCKS(im_size), CAFFE_CUDA_NUM_THREADS>>>(
+    col2im_nd_gpu_kernel<Dtype, 10>  // NOLint_tp_NEXT_LINE(whitespace/operators)
+          CUDA_KERNEL(CAFFE_GET_BLOCKS(im_size), CAFFE_CUDA_NUM_THREADS)(
           im_size, data_col, im_shape, col_shape,
           kernel_shape, pad, stride, dilation, data_im);
     break;
@@ -1133,38 +507,20 @@
     LOG(FATAL) << "col2im_nd_gpu does not support computation with "
                << num_spatial_axes << " spatial axes";
   }
->>>>>>> 3baac6bf
   CUDA_POST_KERNEL_CHECK;
 }
 
 // Explicit instantiation
 template void col2im_nd_gpu<float>(const float* data_col,
-<<<<<<< HEAD
-                                   const int_tp num_spatial_axes,
-                                   const int_tp im_size, const int_tp* im_shape,
-                                   const int_tp* col_shape,
-                                   const int_tp* kernel_shape,
-                                   const int_tp* pad, const int_tp* stride,
-                                   float* data_im);
+    const int_tp num_spatial_axes, const int_tp im_size,
+    const int_tp* im_shape, const int_tp* col_shape,
+    const int_tp* kernel_shape, const int_tp* pad, const int_tp* stride,
+    const int_tp* dilation, float* data_im);
 template void col2im_nd_gpu<double>(const double* data_col,
-                                    const int_tp num_spatial_axes,
-                                    const int_tp im_size,
-                                    const int_tp* im_shape,
-                                    const int_tp* col_shape,
-                                    const int_tp* kernel_shape,
-                                    const int_tp* pad, const int_tp* stride,
-                                    double* data_im);
-=======
-    const int num_spatial_axes, const int im_size,
-    const int* im_shape, const int* col_shape,
-    const int* kernel_shape, const int* pad, const int* stride,
-    const int* dilation, float* data_im);
-template void col2im_nd_gpu<double>(const double* data_col,
-    const int num_spatial_axes, const int im_size,
-    const int* im_shape, const int* col_shape,
-    const int* kernel_shape, const int* pad, const int* stride,
-    const int* dilation, double* data_im);
->>>>>>> 3baac6bf
+    const int_tp num_spatial_axes, const int_tp im_size,
+    const int_tp* im_shape, const int_tp* col_shape,
+    const int_tp* kernel_shape, const int_tp* pad, const int_tp* stride,
+    const int_tp* dilation, double* data_im);
 
 #endif  // USE_CUDA
 }  // namespace caffe