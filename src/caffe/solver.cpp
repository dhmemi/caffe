--- conflicted
+++ resolved
@@ -17,8 +17,6 @@
 
 namespace caffe {
 
-<<<<<<< HEAD
-=======
 template<typename Dtype>
 void Solver<Dtype>::SetActionFunction(ActionCallback func) {
   action_request_function_ = func;
@@ -32,7 +30,6 @@
   }
   return SolverAction::NONE;
 }
->>>>>>> 4631bd30
 
 template <typename Dtype>
 Solver<Dtype>::Solver(const SolverParameter& param, const Solver* root_solver)
@@ -335,11 +332,8 @@
   LOG(INFO) << "Optimization Done.";
 }
 
-<<<<<<< HEAD
-template<typename Dtype>
-=======
-template <typename Dtype>
->>>>>>> 4631bd30
+
+template <typename Dtype>
 void Solver<Dtype>::TestAll() {
   for (int test_net_id = 0;
        test_net_id < test_nets_.size() && !requested_early_exit_;
@@ -424,11 +418,7 @@
   }
 }
 
-<<<<<<< HEAD
-template<typename Dtype>
-=======
-template <typename Dtype>
->>>>>>> 4631bd30
+template <typename Dtype>
 void Solver<Dtype>::Snapshot() {
   CHECK(Caffe::root_solver());
   string model_filename;
