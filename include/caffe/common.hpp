--- conflicted
+++ resolved
@@ -158,17 +158,13 @@
   // Prints info about all devices
   static int EnumerateDevices(bool silent = false);
   // Prepares contexts for devices to use
-<<<<<<< HEAD
   static void SetDevices(vector<int> device_ids);
-=======
-  static void SetDevices(std::vector<int> device_ids);
-
-#ifdef USE_GREENTEA
+
+#ifdef USE_OPENCL
   static const cl_context& GetOpenCLContext(const int id, bool list_id);
   static const cl_command_queue& GetOpenCLQueue(const int id, bool list_id);
-#endif  // USE_GREENTEA
-
->>>>>>> f93ea9d7
+#endif  // USE_OPENCL
+
   // Finish executing gpu kernels on the specified-device.
   static void Synchronize(int device_id);
 
