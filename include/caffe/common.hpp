--- conflicted
+++ resolved
@@ -225,23 +225,17 @@
   shared_ptr<RNG> random_generator_;
 
   Brew mode_;
-<<<<<<< HEAD
-=======
 
   // Parallel training
   int solver_count_;
   int solver_rank_;
   bool multiprocess_;
->>>>>>> cdbfed50
 
   // The shared ptrs are being referenced on every thread,
   // while the default device will be handled thread local
   static vector<shared_ptr< device> > devices_;
   shared_ptr<device> cpu_device_;
   device* default_device_;
-
-  int solver_count_;
-  bool root_solver_;
 };
 
 }  // namespace caffe
