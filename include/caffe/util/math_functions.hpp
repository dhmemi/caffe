--- conflicted
+++ resolved
@@ -184,18 +184,12 @@
 template<typename Dtype>
 void caffe_gpu_scal(const int_tp N, const Dtype alpha, Dtype *X);
 
-<<<<<<< HEAD
 template<typename Dtype>
 void caffe_gpu_add(const int_tp N, const Dtype* a, const Dtype* b, Dtype* y);
-=======
-#ifndef CPU_ONLY
+
 template <typename Dtype>
-void caffe_gpu_scal(const int N, const Dtype alpha, Dtype* X, cudaStream_t str);
-#endif
-
-template <typename Dtype>
-void caffe_gpu_add(const int N, const Dtype* a, const Dtype* b, Dtype* y);
->>>>>>> cdbfed50
+void caffe_gpu_scal(const int_tp N, const Dtype alpha, Dtype* X,
+                    cudaStream_t str);
 
 template<typename Dtype>
 void caffe_gpu_sub(const int_tp N, const Dtype* a, const Dtype* b, Dtype* y);
