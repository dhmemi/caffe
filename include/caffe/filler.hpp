// Fillers are random number generators that fills a blob using the specified
// algorithm. The expectation is that they are only going to be used during
// initialization time and will not involve any GPUs.

#ifndef CAFFE_FILLER_HPP
#define CAFFE_FILLER_HPP

#include <string>

#include "caffe/blob.hpp"
#include "caffe/proto/caffe.pb.h"
#include "caffe/syncedmem.hpp"
#include "caffe/util/math_functions.hpp"

namespace caffe {

/// @brief Fills a Blob with constant or randomly-generated data.
template<typename Dtype>
class Filler {
 public:
  explicit Filler(const FillerParameter& param)
      : filler_param_(param) {
  }
  virtual ~Filler() {
  }
  virtual void Fill(Blob<Dtype>* blob) = 0;
 protected:
  FillerParameter filler_param_;
};
// class Filler

/// @brief Fills a Blob with constant values @f$ X = 0 @f$.
template<typename Dtype>
class ConstantFiller : public Filler<Dtype> {
 public:
  explicit ConstantFiller(const FillerParameter& param)
      : Filler<Dtype>(param) {
  }
  virtual void Fill(Blob<Dtype>* blob) {
    Dtype* data = blob->mutable_cpu_data();
    const int_tp count = blob->count();
    const Dtype value = this->filler_param_.value();
    CHECK(count);
    for (int_tp i = 0; i < count; ++i) {
      data[i] = value;
    }
    CHECK_EQ(this->filler_param_.sparse(), -1)
      << "Sparsity not supported by this Filler.";
  }
};

/// @brief Fills a Blob with uniformly distributed values @f$ X\sim U(a, b) @f$.
template<typename Dtype>
class UniformFiller : public Filler<Dtype> {
 public:
  explicit UniformFiller(const FillerParameter& param)
      : Filler<Dtype>(param) {
  }
  virtual void Fill(Blob<Dtype>* blob) {
    CHECK(blob->count());
    caffe_rng_uniform<Dtype>(blob->count(), Dtype(this->filler_param_.min()),
                             Dtype(this->filler_param_.max()),
                             blob->mutable_cpu_data());
    CHECK_EQ(this->filler_param_.sparse(), -1)
      << "Sparsity not supported by this Filler.";
  }
};

/// @brief Fills a Blob with Gaussian-distributed values @f$ X = a @f$.
template<typename Dtype>
class GaussianFiller : public Filler<Dtype> {
 public:
  explicit GaussianFiller(const FillerParameter& param)
      : Filler<Dtype>(param) {
  }
  virtual void Fill(Blob<Dtype>* blob) {
    Dtype* data = blob->mutable_cpu_data();
    CHECK(blob->count());
    caffe_rng_gaussian<Dtype>(blob->count(), Dtype(this->filler_param_.mean()),
                              Dtype(this->filler_param_.std()),
                              blob->mutable_cpu_data());
    int_tp sparse = this->filler_param_.sparse();
    CHECK_GE(sparse, -1);
    if (sparse >= 0) {
      // Sparse initialization is implemented for "weight" blobs; i.e. matrices.
      // These have num == channels == 1; width is number of inputs; height is
      // number of outputs.  The 'sparse' variable specifies the mean number
      // of non-zero input weights for a given output.
      CHECK_GE(blob->num_axes(), 1);
      const int_tp num_outputs = blob->shape(0);
      Dtype non_zero_probability = Dtype(sparse) / Dtype(num_outputs);
      rand_vec_.reset(
          new SyncedMemory(blob->count() * sizeof(int_tp), blob->get_device()));
      int_tp* mask = reinterpret_cast<int_tp*>(rand_vec_->mutable_cpu_data());
      caffe_rng_bernoulli(blob->count(), non_zero_probability, mask);
      for (int_tp i = 0; i < blob->count(); ++i) {
        data[i] *= mask[i];
      }
    }
  }

 protected:
  shared_ptr<SyncedMemory> rand_vec_;
};

/** @brief Fills a Blob with values @f$ X \in [0, 1] @f$
 *         such that @f$ \forall i \sum_j x_{ij} = 1 @f$.
 */
template<typename Dtype>
class PositiveUnitballFiller : public Filler<Dtype> {
 public:
  explicit PositiveUnitballFiller(const FillerParameter& param)
      : Filler<Dtype>(param) {
  }
  virtual void Fill(Blob<Dtype>* blob) {
    Dtype* data = blob->mutable_cpu_data();
    DCHECK(blob->count());
    caffe_rng_uniform<Dtype>(blob->count(), 0, 1, blob->mutable_cpu_data());
    // We expect the filler to not be called very frequently, so we will
    // just use a simple implementation
    int_tp dim = blob->count() / blob->shape(0);
    CHECK(dim);
    for (int_tp i = 0; i < blob->shape(0); ++i) {
      Dtype sum = 0;
      for (int_tp j = 0; j < dim; ++j) {
        sum += data[i * dim + j];
      }
      for (int_tp j = 0; j < dim; ++j) {
        data[i * dim + j] /= sum;
      }
    }
    CHECK_EQ(this->filler_param_.sparse(), -1)
      << "Sparsity not supported by this Filler.";
  }
};

/**
 * @brief Fills a Blob with values @f$ X \sim U(-a, +a) @f$ where @f$ a @f$ is
 *        set inversely proportional to number of incoming nodes, outgoing
 *        nodes, or their average.
 *
 * a Filler based on the paper [Bengio and Glorot 2010]: Understanding
 * the difficulty of training deep feedforward neuralnetworks.
 *
 * It fills the incoming matrix by randomly sampling uniform data from [-scale,
 * scale] where scale = sqrt(3 / n) where n is the fan_in, fan_out, or their
 * average, depending on the variance_norm option. You should make sure the
 * input blob has shape (num, a, b, c) where a * b * c = fan_in and num * b * c
 * = fan_out. Note that this is currently not the case for inner product layers.
 *
 * TODO(dox): make notation in above comment consistent with rest & use LaTeX.
 */
template<typename Dtype>
class XavierFiller : public Filler<Dtype> {
 public:
  explicit XavierFiller(const FillerParameter& param)
      : Filler<Dtype>(param) {
  }
  virtual void Fill(Blob<Dtype>* blob) {
    CHECK(blob->count());
    int_tp fan_in = blob->count() / blob->shape(0);
    int_tp fan_out = blob->count() / blob->shape(1);
    Dtype n = fan_in;  // default to fan_in
    if (this->filler_param_.variance_norm()
        == FillerParameter_VarianceNorm_AVERAGE) {
      n = (fan_in + fan_out) / Dtype(2);
    } else if (this->filler_param_.variance_norm()
        == FillerParameter_VarianceNorm_FAN_OUT) {
      n = fan_out;
    }
    Dtype scale = sqrt(Dtype(3) / n);
    caffe_rng_uniform<Dtype>(blob->count(), -scale, scale,
                             blob->mutable_cpu_data());
    CHECK_EQ(this->filler_param_.sparse(), -1)
      << "Sparsity not supported by this Filler.";
  }
};


/**
 * @brief Fills a Blob with values @f$ X \sim n(0, \sigma^2) @f$ where
 *        @f$ \sigma^2 @f$ is set inversely proportional to number of incoming
 *        nodes, outgoing nodes, or their average.
 *
 * a Filler based on the paper [He, Zhang, Ren and Sun 2015]: Specifically
 * accounts for ReLU nonlinearities.
 *
 * Aside: for another perspective on the scaling factor, see the derivation of
 * [Saxe, McClelland, and Ganguli 2013 (v3)].
 *
 * It fills the incoming matrix by randomly sampling Gaussian data with std =
 * sqrt(2 / n) where n is the fan_in, fan_out, or their average, depending on
 * the variance_norm option. You should make sure the input blob has shape (num,
 * a, b, c) where a * b * c = fan_in and num * b * c = fan_out. Note that this
 * is currently not the case for inner product layers.
 */
template<typename Dtype>
class MSRAFiller : public Filler<Dtype> {
 public:
  explicit MSRAFiller(const FillerParameter& param)
      : Filler<Dtype>(param) {
  }
  virtual void Fill(Blob<Dtype>* blob) {
    CHECK(blob->count());
    int_tp fan_in = blob->count() / blob->shape(0);
    int_tp fan_out = blob->count() / blob->shape(1);
    Dtype n = fan_in;  // default to fan_in
    if (this->filler_param_.variance_norm()
        == FillerParameter_VarianceNorm_AVERAGE) {
      n = (fan_in + fan_out) / Dtype(2);
    } else if (this->filler_param_.variance_norm()
        == FillerParameter_VarianceNorm_FAN_OUT) {
      n = fan_out;
    }
    Dtype std = sqrt(Dtype(2) / n);
    caffe_rng_gaussian<Dtype>(blob->count(), Dtype(0), std,
                              blob->mutable_cpu_data());
    CHECK_EQ(this->filler_param_.sparse(), -1)
      << "Sparsity not supported by this Filler.";
  }
};

/*!
@brief Fills a Blob with coefficients for bilinear interpolation.

a common use case is with the DeconvolutionLayer acting as upsampling.
You can upsample a feature map with shape of (b, c, H, W) by any integer factor
using the following proto.
\code
layer {
  name: "upsample", type: "Deconvolution"
  bottom: "{{bottom_name}}" top: "{{top_name}}"
  convolution_param {
    kernel_size: {{2 * factor - factor % 2}} stride: {{factor}}
    num_output: {{c}} group: {{c}}
    pad: {{ceil((factor - 1) / 2.)}}
    weight_filler: { type: "bilinear" } bias_term: false
  }
  param { lr_mult: 0 decay_mult: 0 }
}
\endcode
Please use this by replacing `{{}}` with your values. By specifying
`num_output: {{c}} group: {{c}}`, it behaves as
channel-wise convolution. The filter shape of this deconvolution layer will be
(c, 1, k, k) where k is `kernel_size`, and this filler will set a (k, k)
interpolation kernel for every channel of the filter identically. The resulting
shape of the top feature map will be (b, c, factor * H, factor * W).
Note that the learning rate and the
weight decay are set to 0 in order to keep coefficient values of bilinear
interpolation unchanged during training. If you apply this to an image, this
operation is equivalent to the following call in Python with Scikit.Image.
\code{.py}
out = skimage.transform.rescale(img, factor, mode='constant', cval=0)
\endcode
 */
template <typename Dtype>
class BilinearFiller : public Filler<Dtype> {
 public:
  explicit BilinearFiller(const FillerParameter& param)
      : Filler<Dtype>(param) {}
  virtual void Fill(Blob<Dtype>* blob) {
    CHECK_EQ(blob->num_axes(), 4) << "Blob must be 4 dim.";
    CHECK_EQ(blob->width(), blob->height()) << "Filter must be square";
    Dtype* data = blob->mutable_cpu_data();
<<<<<<< HEAD
    int_tp f = ceil(blob->width() / 2.);
    float c = (2 * f - 1 - f % 2) / (2. * f);
    for (int_tp i = 0; i < blob->count(); ++i) {
      float X = i % blob->width();
      float Y = (i / blob->width()) % blob->height();
      data[i] = (1 - fabs(X / f - c)) * (1 - fabs(Y / f - c));
=======
    int f = ceil(blob->width() / 2.);
    Dtype c = (blob->width() - 1) / (2. * f);
    for (int i = 0; i < blob->count(); ++i) {
      Dtype x = i % blob->width();
      Dtype y = (i / blob->width()) % blob->height();
      data[i] = (1 - fabs(x / f - c)) * (1 - fabs(y / f - c));
>>>>>>> d9dd8acc
    }
    CHECK_EQ(this->filler_param_.sparse(), -1)
         << "Sparsity not supported by this Filler.";
  }
};

/**
 * @brief Get a specific filler from the specification given in FillerParameter.
 *
 * Ideally this would be replaced by a factory pattern, but we will leave it
 * this way for now.
 */
template<typename Dtype>
Filler<Dtype>* GetFiller(const FillerParameter& param) {
  const string& type = param.type();
  if (type == "constant") {
    return new ConstantFiller<Dtype>(param);
  } else if (type == "gaussian") {
    return new GaussianFiller<Dtype>(param);
  } else if (type == "positive_unitball") {
    return new PositiveUnitballFiller<Dtype>(param);
  } else if (type == "uniform") {
    return new UniformFiller<Dtype>(param);
  } else if (type == "xavier") {
    return new XavierFiller<Dtype>(param);
  } else if (type == "bilinear") {
    return new BilinearFiller<Dtype>(param);
  } else if (type == "msra") {
    return new MSRAFiller<Dtype>(param);
  } else {
    CHECK(false) << "Unknown filler name: " << param.type();
  }
  return (Filler<Dtype>*) (NULL);
}

}  // namespace caffe

#endif  // CAFFE_FILLER_HPP_<|MERGE_RESOLUTION|>--- conflicted
+++ resolved
@@ -262,21 +262,12 @@
     CHECK_EQ(blob->num_axes(), 4) << "Blob must be 4 dim.";
     CHECK_EQ(blob->width(), blob->height()) << "Filter must be square";
     Dtype* data = blob->mutable_cpu_data();
-<<<<<<< HEAD
     int_tp f = ceil(blob->width() / 2.);
-    float c = (2 * f - 1 - f % 2) / (2. * f);
+    Dtype c = (blob->width() - 1) / (2. * f);
     for (int_tp i = 0; i < blob->count(); ++i) {
-      float X = i % blob->width();
-      float Y = (i / blob->width()) % blob->height();
-      data[i] = (1 - fabs(X / f - c)) * (1 - fabs(Y / f - c));
-=======
-    int f = ceil(blob->width() / 2.);
-    Dtype c = (blob->width() - 1) / (2. * f);
-    for (int i = 0; i < blob->count(); ++i) {
       Dtype x = i % blob->width();
       Dtype y = (i / blob->width()) % blob->height();
       data[i] = (1 - fabs(x / f - c)) * (1 - fabs(y / f - c));
->>>>>>> d9dd8acc
     }
     CHECK_EQ(this->filler_param_.sparse(), -1)
          << "Sparsity not supported by this Filler.";
