# Find the vecLib libraries as part of Accelerate.framework or as standalon framework
#
# The following are set after configuration is done:
#  VECLIB_FOUND
#  vecLib_INCLUDE_DIR
#  vecLib_LINKER_LIBS


if(NOT APPLE)
  return()
endif()

set(__veclib_include_suffix "Frameworks/vecLib.framework/Versions/Current/Headers")

<<<<<<< HEAD
find_path(vecLib_INCLUDE_DIR vecLibTypes.h
=======
exec_program(xcode-select ARGS -print-path OUTPUT_VARIABLE CMAKE_XCODE_DEVELOPER_DIR)
find_path(vecLib_INCLUDE_DIR vecLib.h
>>>>>>> d9dd8acc
          DOC "vecLib include directory"
          PATHS /System/Library/Frameworks/Accelerate.framework/Versions/Current/${__veclib_include_suffix}
                /System/Library/${__veclib_include_suffix}
                ${CMAKE_XCODE_DEVELOPER_DIR}/Platforms/MacOSX.platform/Developer/SDKs/MacOSX.sdk/System/Library/Frameworks/Accelerate.framework/Versions/Current/Frameworks/vecLib.framework/Headers/
          NO_DEFAULT_PATH)

include(FindPackageHandleStandardArgs)
find_package_handle_standard_args(vecLib DEFAULT_MSG vecLib_INCLUDE_DIR)

if(VECLIB_FOUND)
  if(vecLib_INCLUDE_DIR MATCHES "^/System/Library/Frameworks/vecLib.framework.*")
    set(vecLib_LINKER_LIBS -lcblas "-framework vecLib")
    message(STATUS "Found standalone vecLib.framework")
  else()
    set(vecLib_LINKER_LIBS -lcblas "-framework Accelerate")
    message(STATUS "Found vecLib as part of Accelerate.framework")
  endif()

  mark_as_advanced(vecLib_INCLUDE_DIR)
endif()<|MERGE_RESOLUTION|>--- conflicted
+++ resolved
@@ -12,12 +12,8 @@
 
 set(__veclib_include_suffix "Frameworks/vecLib.framework/Versions/Current/Headers")
 
-<<<<<<< HEAD
-find_path(vecLib_INCLUDE_DIR vecLibTypes.h
-=======
 exec_program(xcode-select ARGS -print-path OUTPUT_VARIABLE CMAKE_XCODE_DEVELOPER_DIR)
 find_path(vecLib_INCLUDE_DIR vecLib.h
->>>>>>> d9dd8acc
           DOC "vecLib include directory"
           PATHS /System/Library/Frameworks/Accelerate.framework/Versions/Current/${__veclib_include_suffix}
                 /System/Library/${__veclib_include_suffix}
