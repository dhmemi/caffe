--- conflicted
+++ resolved
@@ -27,7 +27,6 @@
 
       if(EXISTS ${Caffe_OpenCV_CONFIG_PATH} AND NOT TARGET opencv_core)
         message(STATUS "Caffe: using OpenCV config from ${Caffe_OpenCV_CONFIG_PATH}")
-<<<<<<< HEAD
 		include(${Caffe_OpenCV_CONFIG_PATH}/OpenCVConfig.cmake)
         if(MSVC)
           # The path to OpenCVModules.cmake is mangled according to 
@@ -36,11 +35,7 @@
         else()
           include(${Caffe_OpenCV_CONFIG_PATH}/OpenCVModules.cmake)
         endif()
-=======
-	include(${Caffe_OpenCV_CONFIG_PATH}/OpenCVConfig.cmake)
->>>>>>> 16a8e94c
       endif()
-
     else()
       find_package(OpenCV REQUIRED)
     endif()
