--- conflicted
+++ resolved
@@ -60,11 +60,8 @@
 
 mpi_iallreduce_algo=""
 
-<<<<<<< HEAD
-=======
 ppn=1
 
->>>>>>> 8d7fb235
 function usage
 {
     script_name=$0
@@ -84,10 +81,7 @@
     echo "               [--cpu cpu_model]"
     echo "               [--msg_priority on/off] [--msg_priority_threshold 10000]"
     echo "               [--mpi_iallreduce_algo mpi_iallreduce_algo]"
-<<<<<<< HEAD
-=======
     echo "               [--ppn ppn]"
->>>>>>> 8d7fb235
     echo ""
     echo "  Parameters:"
     echo "    hostfile: host file includes list of nodes. Only used if you're running with multinode"
@@ -116,10 +110,7 @@
     echo "    msg_priority: off (default). Enable/disable message priority in MLSL."
     echo "    msg_priority_threshold: 10000 (default), if message priority is on."
     echo "    mpi_iallreduce_algo: adjust MPI iallreduce algorithms for synchronizing gradients in nodes."
-<<<<<<< HEAD
-=======
     echo "    ppn: process per node. default is 1."
->>>>>>> 8d7fb235
     echo ""
 }
 
@@ -225,11 +216,7 @@
         exec_command="$xeonbin_"
     fi
 
-<<<<<<< HEAD
-    if [ ${numnodes} -gt 1 ] || [ $is_local_run -ne 1 ]; then
-=======
     if [ ${numnodes} -gt 1 ] || [ $is_local_run -ne 1 ] || [ $ppn -gt 1 ]; then
->>>>>>> 8d7fb235
         # Produce the configuration file for mpiexec. 
         # Each line of the config file contains a # host, environment, binary name.
         cfile_=$result_dir_/nodeconfig-${cpu_model}-${numnodes}.txt
@@ -250,11 +237,7 @@
         $sensors_bin >$sensor_log_file
     fi
 
-<<<<<<< HEAD
-    if [ ${numnodes} -eq 1 ] && [ $is_local_run -eq 1 ]; then
-=======
     if [ ${numnodes} -eq 1 ] && [ $is_local_run -eq 1 ] && [ $ppn -eq 1 ]; then
->>>>>>> 8d7fb235
         time GLOG_minloglevel=0 $exec_command 2>&1 | tee ${log_file}
     else
         exec_command="-l -configfile $cfile_"
@@ -570,13 +553,10 @@
             mpi_iallreduce_algo=$2
             shift
             ;;
-<<<<<<< HEAD
-=======
         --ppn)
             ppn=$2
             shift
             ;;
->>>>>>> 8d7fb235
         *)
             echo "Unknown option: $key"
             usage
@@ -715,10 +695,7 @@
 else
     echo "    NUMA configuration: Flat mode."
 fi
-<<<<<<< HEAD
-=======
 echo ""
->>>>>>> 8d7fb235
 
 if [ ! -d $result_dir ]; then
     echo "Create result directory: $result_dir"
