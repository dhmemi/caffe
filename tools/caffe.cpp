--- conflicted
+++ resolved
@@ -174,23 +174,6 @@
 }
 RegisterBrewFunction(device_query);
 
-<<<<<<< HEAD
-// Load the weights from the specified caffemodel(s) into the train and
-// test nets.
-void CopyLayers(caffe::Solver<float>* solver, const string& model_list) {
-  vector<string> model_names;
-  boost::split(model_names, model_list, boost::is_any_of(",") );
-  for (int i = 0; i < model_names.size(); ++i) {
-    LOG(INFO) << "Finetuning from " << model_names[i];
-    solver->net()->CopyTrainedLayersFrom(model_names[i]);
-    for (int j = 0; j < solver->test_nets().size(); ++j) {
-      solver->test_nets()[j]->CopyTrainedLayersFrom(model_names[i]);
-    }
-  }
-}
-
-=======
->>>>>>> c59feb8f
 // Translate the signal effect the user specified on the command-line to the
 // corresponding enumeration.
 caffe::SolverAction::Enum GetRequestedAction(
