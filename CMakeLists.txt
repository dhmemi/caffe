--- conflicted
+++ resolved
@@ -38,17 +38,13 @@
 # ---[ Options
 caffe_option(CPU_ONLY  "Build Caffe without CUDA support" OFF) # TODO: rename to USE_CUDA
 caffe_option(USE_CUDNN "Build Caffe with cuDNN library support" ON IF NOT CPU_ONLY)
-<<<<<<< HEAD
+caffe_option(USE_NCCL "Build Caffe with NCCL library support" OFF)
 if(MSVC)
   # default to static libs
   caffe_option(BUILD_SHARED_LIBS "Build shared libraries" OFF)
 else()
   caffe_option(BUILD_SHARED_LIBS "Build shared libraries" ON)
 endif()
-=======
-caffe_option(USE_NCCL "Build Caffe with NCCL library support" OFF)
-caffe_option(BUILD_SHARED_LIBS "Build shared libraries" ON)
->>>>>>> 746a77e6
 caffe_option(BUILD_python "Build Python wrapper" ON)
 set(python_version "2" CACHE STRING "Specify which Python version to use")
 caffe_option(BUILD_matlab "Build Matlab wrapper" OFF)
