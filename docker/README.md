--- conflicted
+++ resolved
@@ -1,4 +1,3 @@
-<<<<<<< HEAD
 # Building Caffe using standalone Dockerfile
 
 The `standalone` subfolder contains docker files for generating both CPU and GPU executable images for Caffe. The images can be built using make, or by running:
@@ -47,54 +46,3 @@
 (`ipython` is also available in the container).
 
 Since the `caffe/python` folder is also added to the path, the utility executable scripts defined there can also be used as executables. This includes `draw_net.py`, `classify.py`, and `detect.py`
-
-=======
-# Building Caffe using standalone Dockerfile
-
-The `standalone` subfolder contains docker files for generating both CPU and GPU executable images for Caffe. The images can be built using make, or by running:
-
-```
-docker build -t caffe:cpu standalone/cpu-ubuntu
-```
-for example. (Here `ubuntu` can be substituted for `centos`, `gpu` can be substituted for `cpu`, but to keep the readme simple, only the `cpu` case will be discussed in detail).
-
-Note that the GPU standalone requires a CUDA 7.5 capable driver to be installed on the system and [nvidia-docker] for running the Docker containers. Here it is generally sufficient to use `nvidia-docker` instead of `docker` in any of the commands mentioned.
-
-# Running Caffe using the docker image
-
-In order to test the Caffe image, run:
-```
-docker run -ti caffe:cpu caffe --version
-```
-which should show a message like:
-```
-caffe version 1.0.0-rc3
-```
-
-One can also build and run the Caffe tests in the image using:
-```
-docker run -ti caffe:cpu bash -c "cd /opt/caffe/build; make runtest"
-```
-
-In order to get the most out of the caffe image, some more advanced `docker run` options could be used. For example, running:
-```
-docker run -ti caffe:cpu caffe time -model /opt/caffe/models/bvlc_alexnet/deploy.prototxt -engine MKLDNN
-```
-will measure the performance of AlexNet. You can also run caffe train as well. Note that docker runs all commands as root by default, and thus any output files (e.g. snapshots) generated will be owned by the root user. In order to ensure that the current user is used instead, the following command can be used:
-```
-docker run -ti --volume=$(pwd):/workspace -u $(id -u):$(id -g) caffe:cpu caffe train --solver=/opt/caffe/models/bvlc_alexnet/solver.prototxt -engine MKLDNN
-```
-where the `-u` Docker command line option runs the commands in the container as the specified user, and the shell command `id` is used to determine the user and group ID of the current user. Note that the Caffe docker images have `/workspace` defined as the default working directory. This can be overridden using the `--workdir=` Docker command line option. Note that you need to prepare dataset before training.
-
-# Other use-cases
-
-Although running the `caffe` command in the docker containers as described above serves many purposes, the container can also be used for more interactive use cases. For example, specifying `bash` as the command instead of `caffe` yields a shell that can be used for interactive tasks. (Since the caffe build requirements are included in the container, this can also be used to build and run local versions of caffe).
-
-Another use case is to run python scripts that depend on `caffe`'s Python modules. Using the `python` command instead of `bash` or `caffe` will allow this, and an interactive interpreter can be started by running:
-```
-docker run -ti caffe:cpu python
-```
-(`ipython` is also available in the container).
-
-Since the `caffe/python` folder is also added to the path, the utility executable scripts defined there can also be used as executables. This includes `draw_net.py`, `classify.py`, and `detect.py`
->>>>>>> 1f7ce1f0
