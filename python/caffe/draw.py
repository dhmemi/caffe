--- conflicted
+++ resolved
@@ -108,17 +108,11 @@
                       separator,
                       layer.pooling_param.kernel_size,
                       separator,
-<<<<<<< HEAD
                       layer.pooling_param.stride[0] if len(layer.pooling_param.stride._values) > 0 else 1,
                       separator,
                       layer.pooling_param.pad[0] if len(layer.pooling_param.pad._values) > 0 else 0,
                       separator,
                       layer.pooling_param.dilation[0] if len(layer.pooling_param.dilation._values) > 0 else 1)
-=======
-                      layer.pooling_param.stride,
-                      separator,
-                      layer.pooling_param.pad)
->>>>>>> 800620f0
     else:
         node_label = '"%s%s(%s)"' % (layer.name, separator, layer.type)
     return node_label
