--- conflicted
+++ resolved
@@ -10,15 +10,10 @@
     from itertools import zip_longest as izip_longest
 import numpy as np
 
-<<<<<<< HEAD
 from ._caffe import \
     SolverParameter, NetParameter, NetState, Net, SGDSolver, NesterovSolver, AdaGradSolver, \
-    RMSPropSolver, AdaDeltaSolver, AdamSolver
+    RMSPropSolver, AdaDeltaSolver, AdamSolver, NCCL, Timer
     
-=======
-from ._caffe import Net, SGDSolver, NesterovSolver, AdaGradSolver, \
-        RMSPropSolver, AdaDeltaSolver, AdamSolver, NCCL, Timer
->>>>>>> cdbfed50
 import caffe.io
 
 import six
